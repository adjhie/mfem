--- conflicted
+++ resolved
@@ -120,15 +120,9 @@
 // Enable MFEM functionality based on the OCCA library
 #cmakedefine MFEM_USE_OCCA
 
-<<<<<<< HEAD
-// Enable MFEM's internal Memory Manager (needed e.g. for MFEM_USE_CUDA)
-#cmakedefine MFEM_USE_MM
-
 // Enable Umpire's library
 #cmakedefine MFEM_USE_UMPIRE
 
-=======
->>>>>>> 40795c21
 // Which library functions to use in class StopWatch for measuring time.
 // For a list of the available options, see INSTALL.
 // If not defined, an option is selected automatically.
