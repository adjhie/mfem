# Copyright (c) 2010, Lawrence Livermore National Security, LLC. Produced at the
# Lawrence Livermore National Laboratory. LLNL-CODE-443211. All Rights reserved.
# See file COPYRIGHT for details.
#
# This file is part of the MFEM library. For more information and source code
# availability see http://mfem.org.
#
# MFEM is free software; you can redistribute it and/or modify it under the
# terms of the GNU Lesser General Public License (as published by the Free
# Software Foundation) version 2.1 dated February 1999.

# Variables corresponding to defines in config.hpp (YES, NO, or value)
MFEM_USE_MPI         = @MFEM_USE_MPI@
MFEM_USE_METIS_5     = @MFEM_USE_METIS_5@
MFEM_DEBUG           = @MFEM_DEBUG@
MFEM_USE_LAPACK      = @MFEM_USE_LAPACK@
MFEM_THREAD_SAFE     = @MFEM_THREAD_SAFE@
MFEM_USE_OPENMP      = @MFEM_USE_OPENMP@
MFEM_USE_MEMALLOC    = @MFEM_USE_MEMALLOC@
MFEM_TIMER_TYPE      = @MFEM_TIMER_TYPE@
MFEM_USE_MESQUITE    = @MFEM_USE_MESQUITE@
MFEM_USE_SUITESPARSE = @MFEM_USE_SUITESPARSE@
MFEM_USE_SUPERLU     = @MFEM_USE_SUPERLU@
MFEM_USE_GECKO       = @MFEM_USE_GECKO@
MFEM_USE_GNUTLS      = @MFEM_USE_GNUTLS@
<<<<<<< HEAD
MFEM_USE_SIDRE       = @MFEM_USE_SIDRE@
=======
MFEM_USE_NETCDF      = @MFEM_USE_NETCDF@
>>>>>>> 2dd1a76e

# Compiler, compile options, and link options
MFEM_CXX       = @MFEM_CXX@
MFEM_CPPFLAGS  = @MFEM_CPPFLAGS@
MFEM_CXXFLAGS  = @MFEM_CXXFLAGS@
MFEM_INCFLAGS  = @MFEM_INCFLAGS@
MFEM_FLAGS     = @MFEM_FLAGS@
MFEM_LIBS      = @MFEM_LIBS@
MFEM_LIB_FILE  = @MFEM_LIB_FILE@
MFEM_BUILD_TAG = @MFEM_BUILD_TAG@
MFEM_PREFIX    = @MFEM_PREFIX@
MFEM_INC_DIR   = @MFEM_INC_DIR@
MFEM_LIB_DIR   = @MFEM_LIB_DIR@<|MERGE_RESOLUTION|>--- conflicted
+++ resolved
@@ -23,11 +23,8 @@
 MFEM_USE_SUPERLU     = @MFEM_USE_SUPERLU@
 MFEM_USE_GECKO       = @MFEM_USE_GECKO@
 MFEM_USE_GNUTLS      = @MFEM_USE_GNUTLS@
-<<<<<<< HEAD
+MFEM_USE_NETCDF      = @MFEM_USE_NETCDF@
 MFEM_USE_SIDRE       = @MFEM_USE_SIDRE@
-=======
-MFEM_USE_NETCDF      = @MFEM_USE_NETCDF@
->>>>>>> 2dd1a76e
 
 # Compiler, compile options, and link options
 MFEM_CXX       = @MFEM_CXX@
