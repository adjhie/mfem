--- conflicted
+++ resolved
@@ -98,13 +98,8 @@
  *
  * <H4>PUMI Examples</H4>
  * - Variants of Examples
-<<<<<<< HEAD
- *   <a class="el" href="pumi_2ex1_8cpp_source.html">1</a>,
- *   <a class="el" href="pumi_2ex1p_8cpp_source.html">1p</a>,
-=======
  *   <a class="el" href="examples_2pumi_2ex1_8cpp_source.html">1</a>,
  *   <a class="el" href="examples_2pumi_2ex1p_8cpp_source.html">1p</a>,
->>>>>>> a3763908
  *   <a class="el" href="pumi_2ex2_8cpp_source.html">2</a>,
  *   and
  *   <a class="el" href="pumi_2ex6p_8cpp_source.html">6p</a>
