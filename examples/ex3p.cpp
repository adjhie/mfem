//                       MFEM Example 3 - Parallel Version
//
// Compile with: make ex3p
//
// Sample runs:  mpirun -np 4 ex3p -m ../data/star.mesh
//               mpirun -np 4 ex3p -m ../data/square-disc.mesh -o 2
//               mpirun -np 4 ex3p -m ../data/beam-tet.mesh
//               mpirun -np 4 ex3p -m ../data/beam-hex.mesh
//               mpirun -np 4 ex3p -m ../data/escher.mesh
//               mpirun -np 4 ex3p -m ../data/fichera.mesh
//               mpirun -np 4 ex3p -m ../data/fichera-q2.vtk
//               mpirun -np 4 ex3p -m ../data/fichera-q3.mesh
//               mpirun -np 4 ex3p -m ../data/square-disc-nurbs.mesh
//               mpirun -np 4 ex3p -m ../data/beam-hex-nurbs.mesh
//               mpirun -np 4 ex3p -m ../data/amr-quad.mesh -o 2
//               mpirun -np 4 ex3p -m ../data/amr-hex.mesh
//               mpirun -np 4 ex3p -m ../data/star-surf.mesh -o 2
//               mpirun -np 4 ex3p -m ../data/mobius-strip.mesh -o 2 -f 0.1
//               mpirun -np 4 ex3p -m ../data/klein-bottle.mesh -o 2 -f 0.1
//
// Description:  This example code solves a simple electromagnetic diffusion
//               problem corresponding to the second order definite Maxwell
//               equation curl curl E + E = f with boundary condition
//               E x n = <given tangential field>. Here, we use a given exact
//               solution E and compute the corresponding r.h.s. f.
//               We discretize with Nedelec finite elements in 2D or 3D.
//
//               The example demonstrates the use of H(curl) finite element
//               spaces with the curl-curl and the (vector finite element) mass
//               bilinear form, as well as the computation of discretization
//               error when the exact solution is known.
//
//               We recommend viewing examples 1-2 before viewing this example.

#include "mfem.hpp"
#include <fstream>
#include <iostream>

using namespace std;
using namespace mfem;

// Exact solution, E, and r.h.s., f. See below for implementation.
static int tf = 0;
void E_exact(const Vector &, Vector &);
void f_exact(const Vector &, Vector &);
double freq = 1.0, kappa;
int dim;

int main(int argc, char *argv[])
{
   // 1. Initialize MPI.
   int num_procs, myid;
   MPI_Init(&argc, &argv);
   MPI_Comm_size(MPI_COMM_WORLD, &num_procs);
   MPI_Comm_rank(MPI_COMM_WORLD, &myid);

   // 2. Parse command-line options.
   const char *mesh_file = "../data/beam-tet.mesh";
   int order = 1;
   int sr = 0, pr = 2;
   bool visualization = 1;

   OptionsParser args(argc, argv);
   args.AddOption(&mesh_file, "-m", "--mesh",
                  "Mesh file to use.");
   args.AddOption(&order, "-o", "--order",
                  "Finite element order (polynomial degree).");
<<<<<<< HEAD
   args.AddOption(&tf, "-f", "--function",
                  "Choice of test function");
   args.AddOption(&sr, "-sr", "--serial-refinement",
                  "Number of serial refinement levels.");
   args.AddOption(&pr, "-pr", "--parallel-refinement",
                  "Number of parallel refinement levels.");
=======
   args.AddOption(&freq, "-f", "--frequency", "Set the frequency for the exact"
                  " solution.");
>>>>>>> 4032c056
   args.AddOption(&visualization, "-vis", "--visualization", "-no-vis",
                  "--no-visualization",
                  "Enable or disable GLVis visualization.");
   args.Parse();
   if (!args.Good())
   {
      if (myid == 0)
      {
         args.PrintUsage(cout);
      }
      MPI_Finalize();
      return 1;
   }
   if (myid == 0)
   {
      args.PrintOptions(cout);
   }
   kappa = freq * M_PI;

   // 3. Read the (serial) mesh from the given mesh file on all processors.  We
   //    can handle triangular, quadrilateral, tetrahedral, hexahedral, surface
   //    and volume meshes with the same code.
   Mesh *mesh;
   ifstream imesh(mesh_file);
   if (!imesh)
   {
      if (myid == 0)
      {
         cerr << "\nCan not open mesh file: " << mesh_file << '\n' << endl;
      }
      MPI_Finalize();
      return 2;
   }
   mesh = new Mesh(imesh, 1, 1);
   imesh.close();
   dim = mesh->Dimension();
   int sdim = mesh->SpaceDimension();

   // 4. Refine the serial mesh on all processors to increase the resolution. In
   //    this example we do 'ref_levels' of uniform refinement. We choose
   //    'ref_levels' to be the largest number that gives a final mesh with no
   //    more than 1,000 elements.
   {
      int ref_levels = sr;
      //  (int)floor(log(1000./mesh->GetNE())/log(2.)/dim);
      for (int l = 0; l < ref_levels; l++)
      {
         mesh->UniformRefinement();
      }
   }

   // 5. Define a parallel mesh by a partitioning of the serial mesh. Refine
   //    this mesh further in parallel to increase the resolution. Once the
   //    parallel mesh is defined, the serial mesh can be deleted. Tetrahedral
   //    meshes need to be reoriented before we can define high-order Nedelec
   //    spaces on them.
   ParMesh *pmesh = new ParMesh(MPI_COMM_WORLD, *mesh);
   delete mesh;
   {
      int par_ref_levels = pr;
      for (int l = 0; l < par_ref_levels; l++)
      {
         pmesh->UniformRefinement();
      }
   }
   pmesh->ReorientTetMesh();

   // 6. Define a parallel finite element space on the parallel mesh. Here we
   //    use the Nedelec finite elements of the specified order.
   FiniteElementCollection *fec = new ND_FECollection(order, dim);
   ParFiniteElementSpace *fespace = new ParFiniteElementSpace(pmesh, fec);
   HYPRE_Int size = fespace->GlobalTrueVSize();
   if (myid == 0)
   {
      cout << "Number of unknowns: " << size << endl;
   }

   // 7. Set up the parallel linear form b(.) which corresponds to the
   //    right-hand side of the FEM linear system, which in this case is
   //    (f,phi_i) where f is given by the function f_exact and phi_i are the
   //    basis functions in the finite element fespace.
   VectorFunctionCoefficient f(sdim, f_exact);
   ParLinearForm *b = new ParLinearForm(fespace);
   b->AddDomainIntegrator(new VectorFEDomainLFIntegrator(f));
   b->Assemble();

   // 8. Define the solution vector x as a parallel finite element grid function
   //    corresponding to fespace. Initialize x by projecting the exact
   //    solution. Note that only values from the boundary edges will be used
   //    when eliminating the non-homogeneous boundary condition to modify the
   //    r.h.s. vector b.
   ParGridFunction x(fespace);
   VectorFunctionCoefficient E(sdim, E_exact);
   x.ProjectCoefficient(E);

   // 9. Set up the parallel bilinear form corresponding to the EM diffusion
   //    operator curl muinv curl + sigma I, by adding the curl-curl and the
   //    mass domain integrators and finally imposing non-homogeneous Dirichlet
   //    boundary conditions. The boundary conditions are implemented by
   //    marking all the boundary attributes from the mesh as essential
   //    (Dirichlet). After serial and parallel assembly we extract the
   //    parallel matrix A.
   MPI_Barrier(MPI_COMM_WORLD);
   tic();
   Coefficient *muinv = new ConstantCoefficient(1.0);
   Coefficient *sigma = new ConstantCoefficient(1.0);
   ParBilinearForm *a = new ParBilinearForm(fespace);
   // a->UsePrecomputedSparsity();
   a->AddDomainIntegrator(new CurlCurlIntegrator(*muinv));
   a->AddDomainIntegrator(new VectorFEMassIntegrator(*sigma));
   a->Assemble();
   a->Finalize();

   // 10. Define the parallel (hypre) matrix and vectors representing a(.,.),
   //     b(.) and the finite element approximation.
   HypreParMatrix *A = a->ParallelAssemble();
   HypreParVector *B = b->ParallelAssemble();
   HypreParVector *X = x.ParallelProject();

   // 11. Eliminate essential BC from the parallel system
   if (pmesh->bdr_attributes.Size())
   {
      Array<int> ess_bdr(pmesh->bdr_attributes.Max());
      ess_bdr = 1;
      a->ParallelEliminateEssentialBC(ess_bdr, *A, *X, *B);
   }

   *X = 0.0;

   MPI_Barrier(MPI_COMM_WORLD);
   double utime = toc();
   if ( myid == 0 )
     cout << endl << "Assemble time:  " << utime << endl << endl;

   delete a;
   delete sigma;
   delete muinv;
   delete b;

   // 12. Define and apply a parallel PCG solver for AX=B with the AMS
   //     preconditioner from hypre.
   HypreSolver *ams = new HypreAMS(*A, fespace);
   HyprePCG *pcg = new HyprePCG(*A);
   pcg->SetTol(1e-12);
   pcg->SetMaxIter(10000);
   pcg->SetPrintLevel(2);
   pcg->SetPreconditioner(*ams);
   pcg->Mult(*B, *X);

   // 13. Extract the parallel grid function corresponding to the finite element
   //     approximation X. This is the local solution on each processor.
   x = *X;

   // 14. Compute and print the L^2 norm of the error.
   {
      double err = x.ComputeL2Error(E);
      if (myid == 0)
      {
         cout << "\n|| E_h - E ||_{L^2} = " << err << '\n' << endl;
      }
   }

   // 15. Save the refined mesh and the solution in parallel. This output can
   //     be viewed later using GLVis: "glvis -np <np> -m mesh -g sol".
   {
      ostringstream mesh_name, sol_name;
      mesh_name << "mesh." << setfill('0') << setw(6) << myid;
      sol_name << "sol." << setfill('0') << setw(6) << myid;

      ofstream mesh_ofs(mesh_name.str().c_str());
      mesh_ofs.precision(8);
      pmesh->Print(mesh_ofs);

      ofstream sol_ofs(sol_name.str().c_str());
      sol_ofs.precision(8);
      x.Save(sol_ofs);
   }

   // 16. Send the solution by socket to a GLVis server.
   if (visualization)
   {
      char vishost[] = "localhost";
      int  visport   = 19916;
      socketstream sol_sock(vishost, visport);
      sol_sock << "parallel " << num_procs << " " << myid << "\n";
      sol_sock.precision(8);
      sol_sock << "solution\n" << *pmesh << x << flush;
   }

   // 17. Free the used memory.
   delete pcg;
   delete ams;
   delete X;
   delete B;
   delete A;
   delete fespace;
   delete fec;
   delete pmesh;

   MPI_Finalize();

   return 0;
}


void E_exact(const Vector &x, Vector &E)
{
<<<<<<< HEAD
   switch (tf) {
   case 0:
      E(0) = sin(kappa * x(1));
      E(1) = sin(kappa * x(2));
      E(2) = sin(kappa * x(0));
      break;
   case 1:
   {
      double a = sqrt(29.0)-5.0;
      double r2 = x(0)*x(0)+x(1)*x(1)+x(2)*x(2);
      double tmp = 0.25*a*a*exp(-r2/a);
      E(0) = 0.0;
      E(1) = -tmp*x(2);
      E(2) =  tmp*x(1);
      break;
   }
   default:
      E(0) = 0.0;
      E(1) = 0.0;
      E(2) = 0.0;
=======
   if (dim == 3)
   {
      E(0) = sin(kappa * x(1));
      E(1) = sin(kappa * x(2));
      E(2) = sin(kappa * x(0));
   }
   else
   {
      E(0) = sin(kappa * x(1));
      E(1) = sin(kappa * x(0));
      if (x.Size() == 3) { E(2) = 0.0; }
>>>>>>> 4032c056
   }
}

void f_exact(const Vector &x, Vector &f)
{
<<<<<<< HEAD
   switch (tf) {
   case 0:
      f(0) = (1. + kappa * kappa) * sin(kappa * x(1));
      f(1) = (1. + kappa * kappa) * sin(kappa * x(2));
      f(2) = (1. + kappa * kappa) * sin(kappa * x(0));
      break;
   case 1:
   {
      double a = sqrt(29.0)-5.0;
      double r2 = x(0)*x(0)+x(1)*x(1)+x(2)*x(2);
      double tmp = (1.0-r2)*exp(-r2/a);
      f(0) = 0.0;
      f(1) = -tmp*x(2);
      f(2) =  tmp*x(1);
      break;
   }
   default:
      f(0) = 0.0;
      f(1) = 0.0;
      f(2) = 0.0;
=======
   if (dim == 3)
   {
      f(0) = (1. + kappa * kappa) * sin(kappa * x(1));
      f(1) = (1. + kappa * kappa) * sin(kappa * x(2));
      f(2) = (1. + kappa * kappa) * sin(kappa * x(0));
   }
   else
   {
      f(0) = (1. + kappa * kappa) * sin(kappa * x(1));
      f(1) = (1. + kappa * kappa) * sin(kappa * x(0));
      if (x.Size() == 3) { f(2) = 0.0; }
>>>>>>> 4032c056
   }
}<|MERGE_RESOLUTION|>--- conflicted
+++ resolved
@@ -40,7 +40,6 @@
 using namespace mfem;
 
 // Exact solution, E, and r.h.s., f. See below for implementation.
-static int tf = 0;
 void E_exact(const Vector &, Vector &);
 void f_exact(const Vector &, Vector &);
 double freq = 1.0, kappa;
@@ -57,7 +56,6 @@
    // 2. Parse command-line options.
    const char *mesh_file = "../data/beam-tet.mesh";
    int order = 1;
-   int sr = 0, pr = 2;
    bool visualization = 1;
 
    OptionsParser args(argc, argv);
@@ -65,17 +63,8 @@
                   "Mesh file to use.");
    args.AddOption(&order, "-o", "--order",
                   "Finite element order (polynomial degree).");
-<<<<<<< HEAD
-   args.AddOption(&tf, "-f", "--function",
-                  "Choice of test function");
-   args.AddOption(&sr, "-sr", "--serial-refinement",
-                  "Number of serial refinement levels.");
-   args.AddOption(&pr, "-pr", "--parallel-refinement",
-                  "Number of parallel refinement levels.");
-=======
    args.AddOption(&freq, "-f", "--frequency", "Set the frequency for the exact"
                   " solution.");
->>>>>>> 4032c056
    args.AddOption(&visualization, "-vis", "--visualization", "-no-vis",
                   "--no-visualization",
                   "Enable or disable GLVis visualization.");
@@ -119,8 +108,8 @@
    //    'ref_levels' to be the largest number that gives a final mesh with no
    //    more than 1,000 elements.
    {
-      int ref_levels = sr;
-      //  (int)floor(log(1000./mesh->GetNE())/log(2.)/dim);
+      int ref_levels =
+         (int)floor(log(1000./mesh->GetNE())/log(2.)/dim);
       for (int l = 0; l < ref_levels; l++)
       {
          mesh->UniformRefinement();
@@ -135,7 +124,7 @@
    ParMesh *pmesh = new ParMesh(MPI_COMM_WORLD, *mesh);
    delete mesh;
    {
-      int par_ref_levels = pr;
+      int par_ref_levels = 2;
       for (int l = 0; l < par_ref_levels; l++)
       {
          pmesh->UniformRefinement();
@@ -178,12 +167,9 @@
    //    marking all the boundary attributes from the mesh as essential
    //    (Dirichlet). After serial and parallel assembly we extract the
    //    parallel matrix A.
-   MPI_Barrier(MPI_COMM_WORLD);
-   tic();
    Coefficient *muinv = new ConstantCoefficient(1.0);
    Coefficient *sigma = new ConstantCoefficient(1.0);
    ParBilinearForm *a = new ParBilinearForm(fespace);
-   // a->UsePrecomputedSparsity();
    a->AddDomainIntegrator(new CurlCurlIntegrator(*muinv));
    a->AddDomainIntegrator(new VectorFEMassIntegrator(*sigma));
    a->Assemble();
@@ -205,11 +191,6 @@
 
    *X = 0.0;
 
-   MPI_Barrier(MPI_COMM_WORLD);
-   double utime = toc();
-   if ( myid == 0 )
-     cout << endl << "Assemble time:  " << utime << endl << endl;
-
    delete a;
    delete sigma;
    delete muinv;
@@ -220,7 +201,7 @@
    HypreSolver *ams = new HypreAMS(*A, fespace);
    HyprePCG *pcg = new HyprePCG(*A);
    pcg->SetTol(1e-12);
-   pcg->SetMaxIter(10000);
+   pcg->SetMaxIter(500);
    pcg->SetPrintLevel(2);
    pcg->SetPreconditioner(*ams);
    pcg->Mult(*B, *X);
@@ -283,78 +264,32 @@
 
 void E_exact(const Vector &x, Vector &E)
 {
-<<<<<<< HEAD
-   switch (tf) {
-   case 0:
+   if (dim == 3)
+   {
       E(0) = sin(kappa * x(1));
       E(1) = sin(kappa * x(2));
       E(2) = sin(kappa * x(0));
-      break;
-   case 1:
-   {
-      double a = sqrt(29.0)-5.0;
-      double r2 = x(0)*x(0)+x(1)*x(1)+x(2)*x(2);
-      double tmp = 0.25*a*a*exp(-r2/a);
-      E(0) = 0.0;
-      E(1) = -tmp*x(2);
-      E(2) =  tmp*x(1);
-      break;
-   }
-   default:
-      E(0) = 0.0;
-      E(1) = 0.0;
-      E(2) = 0.0;
-=======
-   if (dim == 3)
-   {
-      E(0) = sin(kappa * x(1));
-      E(1) = sin(kappa * x(2));
-      E(2) = sin(kappa * x(0));
    }
    else
    {
       E(0) = sin(kappa * x(1));
       E(1) = sin(kappa * x(0));
       if (x.Size() == 3) { E(2) = 0.0; }
->>>>>>> 4032c056
    }
 }
 
 void f_exact(const Vector &x, Vector &f)
 {
-<<<<<<< HEAD
-   switch (tf) {
-   case 0:
+   if (dim == 3)
+   {
       f(0) = (1. + kappa * kappa) * sin(kappa * x(1));
       f(1) = (1. + kappa * kappa) * sin(kappa * x(2));
       f(2) = (1. + kappa * kappa) * sin(kappa * x(0));
-      break;
-   case 1:
-   {
-      double a = sqrt(29.0)-5.0;
-      double r2 = x(0)*x(0)+x(1)*x(1)+x(2)*x(2);
-      double tmp = (1.0-r2)*exp(-r2/a);
-      f(0) = 0.0;
-      f(1) = -tmp*x(2);
-      f(2) =  tmp*x(1);
-      break;
-   }
-   default:
-      f(0) = 0.0;
-      f(1) = 0.0;
-      f(2) = 0.0;
-=======
-   if (dim == 3)
-   {
-      f(0) = (1. + kappa * kappa) * sin(kappa * x(1));
-      f(1) = (1. + kappa * kappa) * sin(kappa * x(2));
-      f(2) = (1. + kappa * kappa) * sin(kappa * x(0));
    }
    else
    {
       f(0) = (1. + kappa * kappa) * sin(kappa * x(1));
       f(1) = (1. + kappa * kappa) * sin(kappa * x(0));
       if (x.Size() == 3) { f(2) = 0.0; }
->>>>>>> 4032c056
    }
 }