--- conflicted
+++ resolved
@@ -141,13 +141,18 @@
    // see https://rzlc.llnl.gov/confluence/display/MAPP/MFEM+Mesh+Blueprint+Prototype
    namespace sidre = asctoolkit::sidre;
    sidre::DataStore ds;
+
    //asctoolkit::slic::debug::checksAreErrors = true;
+
    sidre::DataView *elements_connectivity;
    sidre::DataView *material_attribute_values;
    sidre::DataView *coordset_values;
+
+
    DataCollection * dc = NULL;
    dc = new SidreDataCollection("Example9", ds.getRoot() );
    sidre::DataGroup* grp = ds.getRoot()->getGroup("Example9");
+
    if (strcmp(sidre_restart, "\0") != 0) {
       sidre_use_restart = true;
    }
@@ -198,32 +203,9 @@
       mesh->SetCurvature(max(order, 1));
    }
 
-<<<<<<< HEAD
-      int num_elements = mesh->GetNE();
-      int element_size = 4;
-      if(!sidre_use_restart)
-      {
-          //int num_boundary_elements = mesh->GetNBE();
-          int num_indices = num_elements * element_size;
-
-          elements_connectivity->allocate(
-                      asctoolkit::sidre::detail::SidreTT<int>::id,
-                      num_indices);
-          //elements_connectivity->apply(num_indices, 0, element_size);
-
-          material_attribute_values->allocate(
-                      asctoolkit::sidre::detail::SidreTT<int>::id,
-                      num_elements);
-          //material_attribute_values->apply(num_elements, 0, 1);
-      }
-
-      mesh->ChangeElementDataOwnership(elements_connectivity->getArray(),
-             element_size * num_elements, material_attribute_values->getArray(),
-             num_elements);
-=======
    mesh->GetBoundingBox(bb_min, bb_max, max(order, 1));
 
-   // 4. Change ownership of mesh data
+   // 3.b Change ownership of mesh data
    int dim = mesh->Dimension();
    int num_elements = mesh->GetNE();
    int element_size = 4;
@@ -241,7 +223,6 @@
       coordset_values->allocate(
             asctoolkit::sidre::detail::SidreTT<double>::id,
             coordset_len);
->>>>>>> b24ff7c9
    }
    mesh->ChangeElementDataOwnership(elements_connectivity->getArray(),
       element_size * num_elements, material_attribute_values->getArray(),
