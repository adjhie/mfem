# Copyright (c) 2010, Lawrence Livermore National Security, LLC. Produced at the
# Lawrence Livermore National Laboratory. LLNL-CODE-443211. All Rights reserved.
# See file COPYRIGHT for details.
#
# This file is part of the MFEM library. For more information and source code
# availability see http://mfem.org.
#
# MFEM is free software; you can redistribute it and/or modify it under the
# terms of the GNU Lesser General Public License (as published by the Free
# Software Foundation) version 2.1 dated February 1999.

# Use the MFEM build directory
MFEM_DIR = ..
CONFIG_MK = $(MFEM_DIR)/config/config.mk
TEST_MK = $(MFEM_DIR)/config/test.mk
# Use the MFEM install directory
# MFEM_DIR = ../mfem
# CONFIG_MK = $(MFEM_DIR)/config.mk

MFEM_LIB_FILE = mfem_is_not_built
-include $(CONFIG_MK)

SEQ_EXAMPLES = ex1 ex2 ex3 ex4 ex5 ex6 ex7 ex8 ex9 ex10 ex14 ex15
PAR_EXAMPLES = ex1p ex2p ex3p ex4p ex5p ex6p ex7p ex8p ex9p ex10p ex11p ex12p\
 ex13p ex14p ex15p
ifeq ($(MFEM_USE_MPI),NO)
<<<<<<< HEAD
   EXAMPLES = ex1 ex2 ex3 ex4 ex5 ex6 ex7 ex8 ex9 ex9_test_profile ex10 ex14 ex15
=======
   EXAMPLES = $(SEQ_EXAMPLES)
>>>>>>> 64d53227
else
   EXAMPLES = $(PAR_EXAMPLES) $(SEQ_EXAMPLES)
endif

.PHONY: all clean clean-build clean-exec

# Remove built-in rule
%: %.cpp

# Replace the default implicit rule for *.cpp files
%: %.cpp $(MFEM_LIB_FILE) $(CONFIG_MK)
	$(MFEM_CXX) $(MFEM_FLAGS) $< -o $@ $(MFEM_LIBS)

all: $(EXAMPLES)

MFEM_TESTS = EXAMPLES
include $(TEST_MK)

# Testing: Parallel vs. serial runs
%-test-par: %
	@$(call mfem-test,$<, mpirun -np 4, Parallel example)
%-test-seq: %
	@$(call mfem-test,$<,, Serial example)

# Testing: Specific execution options
ex1-test-seq: ex1
	@$(call mfem-test,$<,, Serial example)
ex1p-test-par: ex1p
	@$(call mfem-test,$<, mpirun -np 4, Parallel example)
ex10-test-seq: ex10
	@$(call mfem-test,$<,, Serial example,-tf 5)
ex10p-test-par: ex10p
	@$(call mfem-test,$<, mpirun -np 4, Parallel example,-tf 5)
ex15-test-seq: ex15
	@$(call mfem-test,$<,, Serial example,-e 1)
ex15p-test-par: ex15p
	@$(call mfem-test,$<, mpirun -np 4, Parallel example,-e 1)

# Testing: "test" target and mfem-test* variables are defined in config/test.mk

# Generate an error message if the MFEM library is not built and exit
$(MFEM_LIB_FILE):
	$(error The MFEM library is not built)

clean: clean-build clean-exec

clean-build:
	rm -f *.o *~ $(SEQ_EXAMPLES) $(PAR_EXAMPLES)
	rm -rf *.dSYM *.TVD.*breakpoints

clean-exec:
	@rm -f refined.mesh displaced.mesh mesh.* ex5.mesh
	@rm -rf Example5* Example9* Example15*
	@rm -f sphere_refined.* sol.* sol_u.* sol_p.*
	@rm -f ex9.mesh ex9-mesh.* ex9-init.* ex9-final.*
	@rm -f deformed.* velocity.* elastic_energy.* mode_*<|MERGE_RESOLUTION|>--- conflicted
+++ resolved
@@ -20,15 +20,11 @@
 MFEM_LIB_FILE = mfem_is_not_built
 -include $(CONFIG_MK)
 
-SEQ_EXAMPLES = ex1 ex2 ex3 ex4 ex5 ex6 ex7 ex8 ex9 ex10 ex14 ex15
+SEQ_EXAMPLES = ex1 ex2 ex3 ex4 ex5 ex6 ex7 ex8 ex9 ex9_test_profile ex10 ex14 ex15
 PAR_EXAMPLES = ex1p ex2p ex3p ex4p ex5p ex6p ex7p ex8p ex9p ex10p ex11p ex12p\
  ex13p ex14p ex15p
 ifeq ($(MFEM_USE_MPI),NO)
-<<<<<<< HEAD
-   EXAMPLES = ex1 ex2 ex3 ex4 ex5 ex6 ex7 ex8 ex9 ex9_test_profile ex10 ex14 ex15
-=======
    EXAMPLES = $(SEQ_EXAMPLES)
->>>>>>> 64d53227
 else
    EXAMPLES = $(PAR_EXAMPLES) $(SEQ_EXAMPLES)
 endif
