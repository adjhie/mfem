# Copyright (c) 2010, Lawrence Livermore National Security, LLC. Produced at the
# Lawrence Livermore National Laboratory. LLNL-CODE-443211. All Rights reserved.
# See file COPYRIGHT for details.
#
# This file is part of the MFEM library. For more information and source code
# availability see http://mfem.org.
#
# MFEM is free software; you can redistribute it and/or modify it under the
# terms of the GNU Lesser General Public License (as published by the Free
# Software Foundation) version 2.1 dated February 1999.

# Use the MFEM build directory
MFEM_DIR = ..
CONFIG_MK = $(MFEM_DIR)/config/config.mk
TEST_MK = $(MFEM_DIR)/config/test.mk
# Use the MFEM install directory
# MFEM_DIR = ../mfem
# CONFIG_MK = $(MFEM_DIR)/config.mk

MFEM_LIB_FILE = mfem_is_not_built
-include $(CONFIG_MK)

SEQ_EXAMPLES = ex1 ex2 ex3 ex4 ex5 ex6 ex7 ex8 ex9 ex10 ex14 ex15
PAR_EXAMPLES = ex1p ex2p ex3p ex4p ex5p ex6p ex7p ex8p ex9p ex10p ex11p ex12p\
 ex13p ex14p ex15p
ifeq ($(MFEM_USE_MPI),NO)
   EXAMPLES = $(SEQ_EXAMPLES)
else
   EXAMPLES = $(PAR_EXAMPLES) $(SEQ_EXAMPLES)
endif

.PHONY: all clean clean-build clean-exec

# Remove built-in rule
%: %.cpp

# Replace the default implicit rule for *.cpp files
<<<<<<< HEAD
%: %.cpp $(CONFIG_MK) $(MFEM_LIB_FILE)
	$(MFEM_CXX) $(MFEM_FLAGS) -g $(@).cpp -o $@ $(MFEM_LIBS)
=======
%: %.cpp $(MFEM_LIB_FILE) $(CONFIG_MK)
	$(MFEM_CXX) $(MFEM_FLAGS) $< -o $@ $(MFEM_LIBS)
>>>>>>> 425f1b30

all: $(EXAMPLES)

MFEM_TESTS = EXAMPLES
include $(TEST_MK)

# Testing: Parallel vs. serial runs
%-test-par: %
	@$(call mfem-test,$<, mpirun -np 4, Parallel example)
%-test-seq: %
	@$(call mfem-test,$<,, Serial example)

# Testing: Specific execution options
ex10-test-seq: ex10
	@$(call mfem-test,$<,, Serial example,-tf 5)
ex10p-test-par: ex10p
	@$(call mfem-test,$<, mpirun -np 4, Parallel example,-tf 5)
ex15-test-seq: ex15
	@$(call mfem-test,$<,, Serial example,-e 1)
ex15p-test-par: ex15p
	@$(call mfem-test,$<, mpirun -np 4, Parallel example,-e 1)

# Testing: "test" target and mfem-test* variables are defined in config/test.mk

# Generate an error message if the MFEM library is not built and exit
$(MFEM_LIB_FILE):
	$(error The MFEM library is not built)

clean: clean-build clean-exec

clean-build:
	rm -f *.o *~ $(SEQ_EXAMPLES) $(PAR_EXAMPLES)
	rm -rf *.dSYM *.TVD.*breakpoints

clean-exec:
	@rm -f refined.mesh displaced.mesh mesh.* ex5.mesh
	@rm -rf Example5* Example9* Example15*
	@rm -f sphere_refined.* sol.* sol_u.* sol_p.*
	@rm -f ex9.mesh ex9-mesh.* ex9-init.* ex9-final.*
	@rm -f deformed.* velocity.* elastic_energy.* mode_*<|MERGE_RESOLUTION|>--- conflicted
+++ resolved
@@ -35,13 +35,8 @@
 %: %.cpp
 
 # Replace the default implicit rule for *.cpp files
-<<<<<<< HEAD
-%: %.cpp $(CONFIG_MK) $(MFEM_LIB_FILE)
-	$(MFEM_CXX) $(MFEM_FLAGS) -g $(@).cpp -o $@ $(MFEM_LIBS)
-=======
 %: %.cpp $(MFEM_LIB_FILE) $(CONFIG_MK)
 	$(MFEM_CXX) $(MFEM_FLAGS) $< -o $@ $(MFEM_LIBS)
->>>>>>> 425f1b30
 
 all: $(EXAMPLES)
 
