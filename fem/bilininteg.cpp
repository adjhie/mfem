// Copyright (c) 2010, Lawrence Livermore National Security, LLC. Produced at
// the Lawrence Livermore National Laboratory. LLNL-CODE-443211. All Rights
// reserved. See file COPYRIGHT for details.
//
// This file is part of the MFEM library. For more information and source code
// availability see http://mfem.org.
//
// MFEM is free software; you can redistribute it and/or modify it under the
// terms of the GNU Lesser General Public License (as published by the Free
// Software Foundation) version 2.1 dated February 1999.

// Implementation of Bilinear Form Integrators

#include "fem.hpp"
#include <cmath>
#include <algorithm>

using namespace std;

namespace mfem
{

void BilinearFormIntegrator::AssemblePA(const FiniteElementSpace&)
{
   mfem_error ("BilinearFormIntegrator::Assemble (...)\n"
               "   is not implemented for this class.");
}

void BilinearFormIntegrator::AddMultPA(const Vector &, Vector &) const
{
   mfem_error ("BilinearFormIntegrator::MultAssembled (...)\n"
               "   is not implemented for this class.");
}

void BilinearFormIntegrator::AddMultTransposePA(const Vector &, Vector &) const
{
   mfem_error ("BilinearFormIntegrator::MultAssembledTranspose (...)\n"
               "   is not implemented for this class.");
}

void BilinearFormIntegrator::AssembleElementMatrix (
   const FiniteElement &el, ElementTransformation &Trans,
   DenseMatrix &elmat )
{
   mfem_error ("BilinearFormIntegrator::AssembleElementMatrix (...)\n"
               "   is not implemented for this class.");
}

void BilinearFormIntegrator::AssembleElementMatrix2 (
   const FiniteElement &el1, const FiniteElement &el2,
   ElementTransformation &Trans, DenseMatrix &elmat )
{
   mfem_error ("BilinearFormIntegrator::AssembleElementMatrix2 (...)\n"
               "   is not implemented for this class.");
}

void BilinearFormIntegrator::AssembleFaceMatrix (
   const FiniteElement &el1, const FiniteElement &el2,
   FaceElementTransformations &Trans, DenseMatrix &elmat)
{
   mfem_error ("BilinearFormIntegrator::AssembleFaceMatrix (...)\n"
               "   is not implemented for this class.");
}

void BilinearFormIntegrator::AssembleFaceMatrix(
   const FiniteElement &trial_face_fe, const FiniteElement &test_fe1,
   const FiniteElement &test_fe2, FaceElementTransformations &Trans,
   DenseMatrix &elmat)
{
   MFEM_ABORT("AssembleFaceMatrix (mixed form) is not implemented for this"
              " Integrator class.");
}

void BilinearFormIntegrator::AssembleElementVector(
   const FiniteElement &el, ElementTransformation &Tr, const Vector &elfun,
   Vector &elvect)
{
   mfem_error("BilinearFormIntegrator::AssembleElementVector\n"
              "   is not implemented for this class.");
}


void TransposeIntegrator::AssembleElementMatrix (
   const FiniteElement &el, ElementTransformation &Trans, DenseMatrix &elmat)
{
   bfi -> AssembleElementMatrix (el, Trans, bfi_elmat);
   // elmat = bfi_elmat^t
   elmat.Transpose (bfi_elmat);
}

void TransposeIntegrator::AssembleElementMatrix2 (
   const FiniteElement &trial_fe, const FiniteElement &test_fe,
   ElementTransformation &Trans, DenseMatrix &elmat)
{
   bfi -> AssembleElementMatrix2 (test_fe, trial_fe, Trans, bfi_elmat);
   // elmat = bfi_elmat^t
   elmat.Transpose (bfi_elmat);
}

void TransposeIntegrator::AssembleFaceMatrix (
   const FiniteElement &el1, const FiniteElement &el2,
   FaceElementTransformations &Trans, DenseMatrix &elmat)
{
   bfi -> AssembleFaceMatrix (el1, el2, Trans, bfi_elmat);
   // elmat = bfi_elmat^t
   elmat.Transpose (bfi_elmat);
}

void LumpedIntegrator::AssembleElementMatrix (
   const FiniteElement &el, ElementTransformation &Trans, DenseMatrix &elmat)
{
   bfi -> AssembleElementMatrix (el, Trans, elmat);
   elmat.Lump();
}

void InverseIntegrator::AssembleElementMatrix(
   const FiniteElement &el, ElementTransformation &Trans, DenseMatrix &elmat)
{
   integrator->AssembleElementMatrix(el, Trans, elmat);
   elmat.Invert();
}

void SumIntegrator::AssembleElementMatrix(
   const FiniteElement &el, ElementTransformation &Trans, DenseMatrix &elmat)
{
   MFEM_ASSERT(integrators.Size() > 0, "empty SumIntegrator.");

   integrators[0]->AssembleElementMatrix(el, Trans, elmat);
   for (int i = 1; i < integrators.Size(); i++)
   {
      integrators[i]->AssembleElementMatrix(el, Trans, elem_mat);
      elmat += elem_mat;
   }
}

SumIntegrator::~SumIntegrator()
{
   if (own_integrators)
   {
      for (int i = 0; i < integrators.Size(); i++)
      {
         delete integrators[i];
      }
   }
}

void MixedScalarIntegrator::AssembleElementMatrix2(
   const FiniteElement &trial_fe, const FiniteElement &test_fe,
   ElementTransformation &Trans, DenseMatrix &elmat)
{
   MFEM_ASSERT(this->VerifyFiniteElementTypes(trial_fe, test_fe),
               this->FiniteElementTypeFailureMessage());

   int trial_nd = trial_fe.GetDof(), test_nd = test_fe.GetDof(), i;
   bool same_shapes = same_calc_shape && (&trial_fe == &test_fe);

#ifdef MFEM_THREAD_SAFE
   Vector test_shape(test_nd);
   Vector trial_shape;
#else
   test_shape.SetSize(test_nd);
#endif
   if (same_shapes)
   {
      trial_shape.NewDataAndSize(test_shape.GetData(), trial_nd);
   }
   else
   {
      trial_shape.SetSize(trial_nd);
   }

   elmat.SetSize(test_nd, trial_nd);

   const IntegrationRule *ir = IntRule;
   if (ir == NULL)
   {
      int ir_order = this->GetIntegrationOrder(trial_fe, test_fe, Trans);
      ir = &IntRules.Get(trial_fe.GetGeomType(), ir_order);
   }

   elmat = 0.0;
   for (i = 0; i < ir->GetNPoints(); i++)
   {
      const IntegrationPoint &ip = ir->IntPoint(i);
      Trans.SetIntPoint(&ip);

      this->CalcTestShape(test_fe, Trans, test_shape);
      this->CalcTrialShape(trial_fe, Trans, trial_shape);

      double w = Trans.Weight() * ip.weight;

      if (Q)
      {
         w *= Q->Eval(Trans);
      }
      AddMult_a_VWt(w, test_shape, trial_shape, elmat);
   }
#ifndef MFEM_THREAD_SAFE
   if (same_shapes)
   {
      trial_shape.SetDataAndSize(NULL, 0);
   }
#endif
}

void MixedVectorIntegrator::AssembleElementMatrix2(
   const FiniteElement &trial_fe, const FiniteElement &test_fe,
   ElementTransformation &Trans, DenseMatrix &elmat)
{
   MFEM_ASSERT(this->VerifyFiniteElementTypes(trial_fe, test_fe),
               this->FiniteElementTypeFailureMessage());

   int trial_nd = trial_fe.GetDof(), test_nd = test_fe.GetDof(), i;
   int spaceDim = Trans.GetSpaceDim();
   bool same_shapes = same_calc_shape && (&trial_fe == &test_fe);

#ifdef MFEM_THREAD_SAFE
   Vector V(VQ ? VQ->GetVDim() : 0);
   Vector D(DQ ? DQ->GetVDim() : 0);
   DenseMatrix M(MQ ? MQ->GetVDim() : 0, MQ ? MQ->GetVDim() : 0);
   DenseMatrix test_shape(test_nd, spaceDim);
   DenseMatrix trial_shape;
   DenseMatrix test_shape_tmp(test_nd, spaceDim);
#else
   V.SetSize(VQ ? VQ->GetVDim() : 0);
   D.SetSize(DQ ? DQ->GetVDim() : 0);
   M.SetSize(MQ ? MQ->GetVDim() : 0, MQ ? MQ->GetVDim() : 0);
   test_shape.SetSize(test_nd, spaceDim);
   test_shape_tmp.SetSize(test_nd, spaceDim);
#endif
   if (same_shapes)
   {
      trial_shape.Reset(test_shape.Data(), trial_nd, spaceDim);
   }
   else
   {
      trial_shape.SetSize(trial_nd, spaceDim);
   }

   elmat.SetSize(test_nd, trial_nd);

   const IntegrationRule *ir = IntRule;
   if (ir == NULL)
   {
      int ir_order = this->GetIntegrationOrder(trial_fe, test_fe, Trans);
      ir = &IntRules.Get(trial_fe.GetGeomType(), ir_order);
   }

   elmat = 0.0;
   for (i = 0; i < ir->GetNPoints(); i++)
   {
      const IntegrationPoint &ip = ir->IntPoint(i);
      Trans.SetIntPoint(&ip);

      this->CalcTestShape(test_fe, Trans, test_shape);
      if (!same_shapes)
      {
         this->CalcTrialShape(trial_fe, Trans, trial_shape);
      }

      double w = Trans.Weight() * ip.weight;

      if (MQ)
      {
         MQ->Eval(M, Trans);
         M *= w;
         Mult(test_shape, M, test_shape_tmp);
         AddMultABt(test_shape_tmp, trial_shape, elmat);
      }
      else if (DQ)
      {
         DQ->Eval(D, Trans);
         D *= w;
         AddMultADBt(test_shape, D, trial_shape, elmat);
      }
      else if (VQ)
      {
         VQ->Eval(V, Trans);
         V *= w;
         for (int j=0; j<test_nd; j++)
         {
            test_shape_tmp(j,0) = test_shape(j,1) * V(2) -
                                  test_shape(j,2) * V(1);
            test_shape_tmp(j,1) = test_shape(j,2) * V(0) -
                                  test_shape(j,0) * V(2);
            test_shape_tmp(j,2) = test_shape(j,0) * V(1) -
                                  test_shape(j,1) * V(0);
         }
         AddMultABt(test_shape_tmp, trial_shape, elmat);
      }
      else
      {
         if (Q)
         {
            w *= Q -> Eval (Trans);
         }
         if (same_shapes)
         {
            AddMult_a_AAt (w, test_shape, elmat);
         }
         else
         {
            AddMult_a_ABt (w, test_shape, trial_shape, elmat);
         }
      }
   }
#ifndef MFEM_THREAD_SAFE
   if (same_shapes)
   {
      trial_shape.ClearExternalData();
   }
#endif
}

void MixedScalarVectorIntegrator::AssembleElementMatrix2(
   const FiniteElement &trial_fe, const FiniteElement &test_fe,
   ElementTransformation &Trans, DenseMatrix &elmat)
{
   MFEM_ASSERT(this->VerifyFiniteElementTypes(trial_fe, test_fe),
               this->FiniteElementTypeFailureMessage());

   const FiniteElement * vec_fe = transpose?&trial_fe:&test_fe;
   const FiniteElement * sca_fe = transpose?&test_fe:&trial_fe;

   int trial_nd = trial_fe.GetDof(), test_nd = test_fe.GetDof(), i;
   int sca_nd = sca_fe->GetDof();
   int vec_nd = vec_fe->GetDof();
   int spaceDim = Trans.GetSpaceDim();
   double vtmp;

#ifdef MFEM_THREAD_SAFE
   Vector V(VQ ? VQ->GetVDim() : 0);
   DenseMatrix vshape(vec_nd, spaceDim);
   Vector      shape(sca_nd);
   Vector      vshape_tmp(vec_nd);
#else
   V.SetSize(VQ ? VQ->GetVDim() : 0);
   vshape.SetSize(vec_nd, spaceDim);
   shape.SetSize(sca_nd);
   vshape_tmp.SetSize(vec_nd);
#endif

   Vector V_test(transpose?shape.GetData():vshape_tmp.GetData(),test_nd);
   Vector W_trial(transpose?vshape_tmp.GetData():shape.GetData(),trial_nd);

   elmat.SetSize(test_nd, trial_nd);

   const IntegrationRule *ir = IntRule;
   if (ir == NULL)
   {
      int ir_order = this->GetIntegrationOrder(trial_fe, test_fe, Trans);
      ir = &IntRules.Get(trial_fe.GetGeomType(), ir_order);
   }

   elmat = 0.0;
   for (i = 0; i < ir->GetNPoints(); i++)
   {
      const IntegrationPoint &ip = ir->IntPoint(i);
      Trans.SetIntPoint(&ip);

      this->CalcShape(*sca_fe, Trans, shape);
      this->CalcVShape(*vec_fe, Trans, vshape);

      double w = Trans.Weight() * ip.weight;

      VQ->Eval(V, Trans);
      V *= w;

      if ( vec_fe->GetDim() == 2 && cross_2d )
      {
         vtmp = V[0];
         V[0] = -V[1];
         V[1] = vtmp;
      }

      vshape.Mult(V,vshape_tmp);

      AddMultVWt(V_test, W_trial, elmat);
   }
}


void DiffusionIntegrator::AssembleElementMatrix
( const FiniteElement &el, ElementTransformation &Trans,
  DenseMatrix &elmat )
{
   int nd = el.GetDof();
   int dim = el.GetDim();
   int spaceDim = Trans.GetSpaceDim();
   bool square = (dim == spaceDim);
   double w;

#ifdef MFEM_THREAD_SAFE
   DenseMatrix dshape(nd,dim), dshapedxt(nd,spaceDim), invdfdx(dim,spaceDim);
#else
   dshape.SetSize(nd,dim);
   dshapedxt.SetSize(nd,spaceDim);
   invdfdx.SetSize(dim,spaceDim);
#endif
   elmat.SetSize(nd);

   const IntegrationRule *ir = IntRule ? IntRule : &GetRule(el, el);

   elmat = 0.0;
   for (int i = 0; i < ir->GetNPoints(); i++)
   {
      const IntegrationPoint &ip = ir->IntPoint(i);
      el.CalcDShape(ip, dshape);

      Trans.SetIntPoint(&ip);
      w = Trans.Weight();
      w = ip.weight / (square ? w : w*w*w);
      // AdjugateJacobian = / adj(J),         if J is square
      //                    \ adj(J^t.J).J^t, otherwise
      Mult(dshape, Trans.AdjugateJacobian(), dshapedxt);
      if (!MQ)
      {
         if (Q)
         {
            w *= Q->Eval(Trans);
         }
         AddMult_a_AAt(w, dshapedxt, elmat);
      }
      else
      {
         MQ->Eval(invdfdx, Trans);
         invdfdx *= w;
         Mult(dshapedxt, invdfdx, dshape);
         AddMultABt(dshape, dshapedxt, elmat);
      }
   }
}

void DiffusionIntegrator::AssembleElementMatrix2(
   const FiniteElement &trial_fe, const FiniteElement &test_fe,
   ElementTransformation &Trans, DenseMatrix &elmat)
{
   int tr_nd = trial_fe.GetDof();
   int te_nd = test_fe.GetDof();
   int dim = trial_fe.GetDim();
   int spaceDim = Trans.GetSpaceDim();
   bool square = (dim == spaceDim);
   double w;

#ifdef MFEM_THREAD_SAFE
   DenseMatrix dshape(tr_nd, dim), dshapedxt(tr_nd, spaceDim);
   DenseMatrix te_dshape(te_nd, dim), te_dshapedxt(te_nd, spaceDim);
   DenseMatrix invdfdx(dim, spaceDim);
#else
   dshape.SetSize(tr_nd, dim);
   dshapedxt.SetSize(tr_nd, spaceDim);
   te_dshape.SetSize(te_nd, dim);
   te_dshapedxt.SetSize(te_nd, spaceDim);
   invdfdx.SetSize(dim, spaceDim);
#endif
   elmat.SetSize(te_nd, tr_nd);

   const IntegrationRule *ir = IntRule ? IntRule : &GetRule(trial_fe, test_fe);

   elmat = 0.0;
   for (int i = 0; i < ir->GetNPoints(); i++)
   {
      const IntegrationPoint &ip = ir->IntPoint(i);
      trial_fe.CalcDShape(ip, dshape);
      test_fe.CalcDShape(ip, te_dshape);

      Trans.SetIntPoint(&ip);
      CalcAdjugate(Trans.Jacobian(), invdfdx);
      w = Trans.Weight();
      w = ip.weight / (square ? w : w*w*w);
      Mult(dshape, invdfdx, dshapedxt);
      Mult(te_dshape, invdfdx, te_dshapedxt);
      // invdfdx, dshape, and te_dshape no longer needed
      if (!MQ)
      {
         if (Q)
         {
            w *= Q->Eval(Trans);
         }
         dshapedxt *= w;
         AddMultABt(te_dshapedxt, dshapedxt, elmat);
      }
      else
      {
         MQ->Eval(invdfdx, Trans);
         invdfdx *= w;
         Mult(te_dshapedxt, invdfdx, te_dshape);
         AddMultABt(te_dshape, dshapedxt, elmat);
      }
   }
}

void DiffusionIntegrator::AssembleElementVector(
   const FiniteElement &el, ElementTransformation &Tr, const Vector &elfun,
   Vector &elvect)
{
   int nd = el.GetDof();
   int dim = el.GetDim();
   double w;

#ifdef MFEM_THREAD_SAFE
   DenseMatrix dshape(nd,dim), invdfdx(dim), mq(dim);
#else
   dshape.SetSize(nd,dim);
   invdfdx.SetSize(dim);
   mq.SetSize(dim);
#endif
   vec.SetSize(dim);
   pointflux.SetSize(dim);

   elvect.SetSize(nd);

   const IntegrationRule *ir = IntRule ? IntRule : &GetRule(el, el);

   elvect = 0.0;
   for (int i = 0; i < ir->GetNPoints(); i++)
   {
      const IntegrationPoint &ip = ir->IntPoint(i);
      el.CalcDShape(ip, dshape);

      Tr.SetIntPoint(&ip);
      CalcAdjugate(Tr.Jacobian(), invdfdx); // invdfdx = adj(J)
      w = ip.weight / Tr.Weight();

      if (!MQ)
      {
         dshape.MultTranspose(elfun, vec);
         invdfdx.MultTranspose(vec, pointflux);
         if (Q)
         {
            w *= Q->Eval(Tr);
         }
      }
      else
      {

         dshape.MultTranspose(elfun, pointflux);
         invdfdx.MultTranspose(pointflux, vec);
         MQ->Eval(mq, Tr);
         mq.Mult(vec, pointflux);
      }
      pointflux *= w;
      invdfdx.Mult(pointflux, vec);
      dshape.AddMult(vec, elvect);
   }
}

void DiffusionIntegrator::ComputeElementFlux
( const FiniteElement &el, ElementTransformation &Trans,
  Vector &u, const FiniteElement &fluxelem, Vector &flux, int with_coef )
{
   int i, j, nd, dim, spaceDim, fnd;

   nd = el.GetDof();
   dim = el.GetDim();
   spaceDim = Trans.GetSpaceDim();

#ifdef MFEM_THREAD_SAFE
   DenseMatrix dshape(nd,dim), invdfdx(dim, spaceDim);
#else
   dshape.SetSize(nd,dim);
   invdfdx.SetSize(dim, spaceDim);
#endif
   vec.SetSize(dim);
   pointflux.SetSize(spaceDim);

   const IntegrationRule &ir = fluxelem.GetNodes();
   fnd = ir.GetNPoints();
   flux.SetSize( fnd * spaceDim );

   for (i = 0; i < fnd; i++)
   {
      const IntegrationPoint &ip = ir.IntPoint(i);
      el.CalcDShape(ip, dshape);
      dshape.MultTranspose(u, vec);

      Trans.SetIntPoint (&ip);
      CalcInverse(Trans.Jacobian(), invdfdx);
      invdfdx.MultTranspose(vec, pointflux);

      if (!MQ)
      {
         if (Q && with_coef)
         {
            pointflux *= Q->Eval(Trans);
         }
         for (j = 0; j < spaceDim; j++)
         {
            flux(fnd*j+i) = pointflux(j);
         }
      }
      else
      {
         // assuming dim == spaceDim
         MFEM_ASSERT(dim == spaceDim, "TODO");
         MQ->Eval(invdfdx, Trans);
         invdfdx.Mult(pointflux, vec);
         for (j = 0; j < dim; j++)
         {
            flux(fnd*j+i) = vec(j);
         }
      }
   }
}

double DiffusionIntegrator::ComputeFluxEnergy
( const FiniteElement &fluxelem, ElementTransformation &Trans,
  Vector &flux, Vector* d_energy)
{
   int nd = fluxelem.GetDof();
   int dim = fluxelem.GetDim();
   int spaceDim = Trans.GetSpaceDim();

#ifdef MFEM_THREAD_SAFE
   DenseMatrix mq;
#endif

   shape.SetSize(nd);
   pointflux.SetSize(spaceDim);
   if (d_energy) { vec.SetSize(dim); }
   if (MQ) { mq.SetSize(dim); }

   int order = 2 * fluxelem.GetOrder(); // <--
   const IntegrationRule *ir = &IntRules.Get(fluxelem.GetGeomType(), order);

   double energy = 0.0;
   if (d_energy) { *d_energy = 0.0; }

   for (int i = 0; i < ir->GetNPoints(); i++)
   {
      const IntegrationPoint &ip = ir->IntPoint(i);
      fluxelem.CalcShape(ip, shape);

      pointflux = 0.0;
      for (int k = 0; k < spaceDim; k++)
      {
         for (int j = 0; j < nd; j++)
         {
            pointflux(k) += flux(k*nd+j)*shape(j);
         }
      }

      Trans.SetIntPoint(&ip);
      double w = Trans.Weight() * ip.weight;

      if (!MQ)
      {
         double e = (pointflux * pointflux);
         if (Q) { e *= Q->Eval(Trans); }
         energy += w * e;
      }
      else
      {
         MQ->Eval(mq, Trans);
         energy += w * mq.InnerProduct(pointflux, pointflux);
      }

      if (d_energy)
      {
         // transform pointflux to the ref. domain and integrate the components
         Trans.Jacobian().MultTranspose(pointflux, vec);
         for (int k = 0; k < dim; k++)
         {
            (*d_energy)[k] += w * vec[k] * vec[k];
         }
         // TODO: Q, MQ
      }
   }

   return energy;
}

const IntegrationRule &DiffusionIntegrator::GetRule(
   const FiniteElement &trial_fe, const FiniteElement &test_fe)
{
   int order;
   if (trial_fe.Space() == FunctionSpace::Pk)
   {
      order = trial_fe.GetOrder() + test_fe.GetOrder() - 2;
   }
   else
   {
      // order = 2*el.GetOrder() - 2;  // <-- this seems to work fine too
      order = trial_fe.GetOrder() + test_fe.GetOrder() + trial_fe.GetDim() - 1;
   }

   if (trial_fe.Space() == FunctionSpace::rQk)
   {
      return RefinedIntRules.Get(trial_fe.GetGeomType(), order);
   }
   return IntRules.Get(trial_fe.GetGeomType(), order);
}


void MassIntegrator::AssembleElementMatrix
( const FiniteElement &el, ElementTransformation &Trans,
  DenseMatrix &elmat )
{
   int nd = el.GetDof();
   // int dim = el.GetDim();
   double w;

#ifdef MFEM_THREAD_SAFE
   Vector shape;
#endif
   elmat.SetSize(nd);
   shape.SetSize(nd);

   const IntegrationRule *ir = IntRule ? IntRule : &GetRule(el, el, Trans);

   elmat = 0.0;
   for (int i = 0; i < ir->GetNPoints(); i++)
   {
      const IntegrationPoint &ip = ir->IntPoint(i);
      el.CalcShape(ip, shape);

      Trans.SetIntPoint (&ip);
      w = Trans.Weight() * ip.weight;
      if (Q)
      {
         w *= Q -> Eval(Trans);
      }

      AddMult_a_VVt(w, shape, elmat);
   }
}

void MassIntegrator::AssembleElementMatrix2(
   const FiniteElement &trial_fe, const FiniteElement &test_fe,
   ElementTransformation &Trans, DenseMatrix &elmat)
{
   int tr_nd = trial_fe.GetDof();
   int te_nd = test_fe.GetDof();
   // int dim = trial_fe.GetDim();
   double w;

#ifdef MFEM_THREAD_SAFE
   Vector shape, te_shape;
#endif
   elmat.SetSize(te_nd, tr_nd);
   shape.SetSize(tr_nd);
   te_shape.SetSize(te_nd);

   const IntegrationRule *ir = IntRule ? IntRule :
                               &GetRule(trial_fe, test_fe, Trans);

   elmat = 0.0;
   for (int i = 0; i < ir->GetNPoints(); i++)
   {
      const IntegrationPoint &ip = ir->IntPoint(i);
      trial_fe.CalcShape(ip, shape);
      test_fe.CalcShape(ip, te_shape);

      Trans.SetIntPoint (&ip);
      w = Trans.Weight() * ip.weight;
      if (Q)
      {
         w *= Q -> Eval(Trans);
      }

      te_shape *= w;
      AddMultVWt(te_shape, shape, elmat);
   }
}

const IntegrationRule &MassIntegrator::GetRule(const FiniteElement &trial_fe,
                                               const FiniteElement &test_fe,
                                               ElementTransformation &Trans)
{
   // int order = trial_fe.GetOrder() + test_fe.GetOrder();
   const int order = trial_fe.GetOrder() + test_fe.GetOrder() + Trans.OrderW();

   if (trial_fe.Space() == FunctionSpace::rQk)
   {
      return RefinedIntRules.Get(trial_fe.GetGeomType(), order);
   }
   return IntRules.Get(trial_fe.GetGeomType(), order);
}


void BoundaryMassIntegrator::AssembleFaceMatrix(
   const FiniteElement &el1, const FiniteElement &el2,
   FaceElementTransformations &Trans, DenseMatrix &elmat)
{
   MFEM_ASSERT(Trans.Elem2No < 0,
               "support for interior faces is not implemented");

   int nd1 = el1.GetDof();
   double w;

#ifdef MFEM_THREAD_SAFE
   Vector shape;
#endif
   elmat.SetSize(nd1);
   shape.SetSize(nd1);

   const IntegrationRule *ir = IntRule;
   if (ir == NULL)
   {
      int order = 2 * el1.GetOrder();

      ir = &IntRules.Get(Trans.FaceGeom, order);
   }

   elmat = 0.0;
   for (int i = 0; i < ir->GetNPoints(); i++)
   {
      const IntegrationPoint &ip = ir->IntPoint(i);
      IntegrationPoint eip;
      Trans.Loc1.Transform(ip, eip);
      el1.CalcShape(eip, shape);

      Trans.Face->SetIntPoint(&ip);
      w = Trans.Face->Weight() * ip.weight;
      if (Q)
      {
         w *= Q -> Eval(*Trans.Face);
      }

      AddMult_a_VVt(w, shape, elmat);
   }
}


void ConvectionIntegrator::AssembleElementMatrix(
   const FiniteElement &el, ElementTransformation &Trans, DenseMatrix &elmat)
{
   int nd = el.GetDof();
   int dim = el.GetDim();

#ifdef MFEM_THREAD_SAFE
   DenseMatrix dshape, adjJ, Q_ir;
   Vector shape, vec2, BdFidxT;
#endif
   elmat.SetSize(nd);
   dshape.SetSize(nd,dim);
   adjJ.SetSize(dim);
   shape.SetSize(nd);
   vec2.SetSize(dim);
   BdFidxT.SetSize(nd);

   Vector vec1;

   const IntegrationRule *ir = IntRule;
   if (ir == NULL)
   {
      int order = Trans.OrderGrad(&el) + Trans.Order() + el.GetOrder();
      ir = &IntRules.Get(el.GetGeomType(), order);
   }

   Q->Eval(Q_ir, Trans, *ir);

   elmat = 0.0;
   for (int i = 0; i < ir->GetNPoints(); i++)
   {
      const IntegrationPoint &ip = ir->IntPoint(i);
      el.CalcDShape(ip, dshape);
      el.CalcShape(ip, shape);

      Trans.SetIntPoint(&ip);
      CalcAdjugate(Trans.Jacobian(), adjJ);
      Q_ir.GetColumnReference(i, vec1);
      vec1 *= alpha * ip.weight;

      adjJ.Mult(vec1, vec2);
      dshape.Mult(vec2, BdFidxT);

      AddMultVWt(shape, BdFidxT, elmat);
   }
}


void GroupConvectionIntegrator::AssembleElementMatrix(
   const FiniteElement &el, ElementTransformation &Trans, DenseMatrix &elmat)
{
   int nd = el.GetDof();
   int dim = el.GetDim();

   elmat.SetSize(nd);
   dshape.SetSize(nd,dim);
   adjJ.SetSize(dim);
   shape.SetSize(nd);
   grad.SetSize(nd,dim);

   const IntegrationRule *ir = IntRule;
   if (ir == NULL)
   {
      int order = Trans.OrderGrad(&el) + el.GetOrder();
      ir = &IntRules.Get(el.GetGeomType(), order);
   }

   Q->Eval(Q_nodal, Trans, el.GetNodes()); // sets the size of Q_nodal

   elmat = 0.0;
   for (int i = 0; i < ir->GetNPoints(); i++)
   {
      const IntegrationPoint &ip = ir->IntPoint(i);
      el.CalcDShape(ip, dshape);
      el.CalcShape(ip, shape);

      Trans.SetIntPoint(&ip);
      CalcAdjugate(Trans.Jacobian(), adjJ);

      Mult(dshape, adjJ, grad);

      double w = alpha * ip.weight;

      // elmat(k,l) += \sum_s w*shape(k)*Q_nodal(s,k)*grad(l,s)
      for (int k = 0; k < nd; k++)
      {
         double wsk = w*shape(k);
         for (int l = 0; l < nd; l++)
         {
            double a = 0.0;
            for (int s = 0; s < dim; s++)
            {
               a += Q_nodal(s,k)*grad(l,s);
            }
            elmat(k,l) += wsk*a;
         }
      }
   }
}


void VectorMassIntegrator::AssembleElementMatrix
( const FiniteElement &el, ElementTransformation &Trans,
  DenseMatrix &elmat )
{
   int nd = el.GetDof();
   int spaceDim = Trans.GetSpaceDim();

   double norm;

   // If vdim is not set, set it to the space dimension
   vdim = (vdim == -1) ? spaceDim : vdim;

   elmat.SetSize(nd*vdim);
   shape.SetSize(nd);
   partelmat.SetSize(nd);
   if (VQ)
   {
      vec.SetSize(vdim);
   }
   else if (MQ)
   {
      mcoeff.SetSize(vdim);
   }

   const IntegrationRule *ir = IntRule;
   if (ir == NULL)
   {
      int order = 2 * el.GetOrder() + Trans.OrderW() + Q_order;

      if (el.Space() == FunctionSpace::rQk)
      {
         ir = &RefinedIntRules.Get(el.GetGeomType(), order);
      }
      else
      {
         ir = &IntRules.Get(el.GetGeomType(), order);
      }
   }

   elmat = 0.0;
   for (int s = 0; s < ir->GetNPoints(); s++)
   {
      const IntegrationPoint &ip = ir->IntPoint(s);
      el.CalcShape(ip, shape);

      Trans.SetIntPoint (&ip);
      norm = ip.weight * Trans.Weight();

      MultVVt(shape, partelmat);

      if (VQ)
      {
         VQ->Eval(vec, Trans);
         for (int k = 0; k < vdim; k++)
         {
            elmat.AddMatrix(norm*vec(k), partelmat, nd*k, nd*k);
         }
      }
      else if (MQ)
      {
         MQ->Eval(mcoeff, Trans);
         for (int i = 0; i < vdim; i++)
            for (int j = 0; j < vdim; j++)
            {
               elmat.AddMatrix(norm*mcoeff(i,j), partelmat, nd*i, nd*j);
            }
      }
      else
      {
         if (Q)
         {
            norm *= Q->Eval(Trans);
         }
         partelmat *= norm;
         for (int k = 0; k < vdim; k++)
         {
            elmat.AddMatrix(partelmat, nd*k, nd*k);
         }
      }
   }
}

void VectorMassIntegrator::AssembleElementMatrix2(
   const FiniteElement &trial_fe, const FiniteElement &test_fe,
   ElementTransformation &Trans, DenseMatrix &elmat)
{
   int tr_nd = trial_fe.GetDof();
   int te_nd = test_fe.GetDof();

   double norm;

   // If vdim is not set, set it to the space dimension
   vdim = (vdim == -1) ? Trans.GetSpaceDim() : vdim;

   elmat.SetSize(te_nd*vdim, tr_nd*vdim);
   shape.SetSize(tr_nd);
   te_shape.SetSize(te_nd);
   partelmat.SetSize(te_nd, tr_nd);
   if (VQ)
   {
      vec.SetSize(vdim);
   }
   else if (MQ)
   {
      mcoeff.SetSize(vdim);
   }

   const IntegrationRule *ir = IntRule;
   if (ir == NULL)
   {
      int order = (trial_fe.GetOrder() + test_fe.GetOrder() +
                   Trans.OrderW() + Q_order);

      if (trial_fe.Space() == FunctionSpace::rQk)
      {
         ir = &RefinedIntRules.Get(trial_fe.GetGeomType(), order);
      }
      else
      {
         ir = &IntRules.Get(trial_fe.GetGeomType(), order);
      }
   }

   elmat = 0.0;
   for (int s = 0; s < ir->GetNPoints(); s++)
   {
      const IntegrationPoint &ip = ir->IntPoint(s);
      trial_fe.CalcShape(ip, shape);
      test_fe.CalcShape(ip, te_shape);

      Trans.SetIntPoint(&ip);
      norm = ip.weight * Trans.Weight();

      MultVWt(te_shape, shape, partelmat);

      if (VQ)
      {
         VQ->Eval(vec, Trans);
         for (int k = 0; k < vdim; k++)
         {
            elmat.AddMatrix(norm*vec(k), partelmat, te_nd*k, tr_nd*k);
         }
      }
      else if (MQ)
      {
         MQ->Eval(mcoeff, Trans);
         for (int i = 0; i < vdim; i++)
            for (int j = 0; j < vdim; j++)
            {
               elmat.AddMatrix(norm*mcoeff(i,j), partelmat, te_nd*i, tr_nd*j);
            }
      }
      else
      {
         if (Q)
         {
            norm *= Q->Eval(Trans);
         }
         partelmat *= norm;
         for (int k = 0; k < vdim; k++)
         {
            elmat.AddMatrix(partelmat, te_nd*k, tr_nd*k);
         }
      }
   }
}

void VectorFEDivergenceIntegrator::AssembleElementMatrix2(
   const FiniteElement &trial_fe, const FiniteElement &test_fe,
   ElementTransformation &Trans, DenseMatrix &elmat)
{
   int trial_nd = trial_fe.GetDof(), test_nd = test_fe.GetDof(), i;

#ifdef MFEM_THREAD_SAFE
   Vector divshape(trial_nd), shape(test_nd);
#else
   divshape.SetSize(trial_nd);
   shape.SetSize(test_nd);
#endif

   elmat.SetSize(test_nd, trial_nd);

   const IntegrationRule *ir = IntRule;
   if (ir == NULL)
   {
      int order = trial_fe.GetOrder() + test_fe.GetOrder() - 1; // <--
      ir = &IntRules.Get(trial_fe.GetGeomType(), order);
   }

   elmat = 0.0;
   for (i = 0; i < ir->GetNPoints(); i++)
   {
      const IntegrationPoint &ip = ir->IntPoint(i);
      trial_fe.CalcDivShape(ip, divshape);
      test_fe.CalcShape(ip, shape);
      double w = ip.weight;
      if (Q)
      {
         Trans.SetIntPoint(&ip);
         w *= Q->Eval(Trans);
      }
      shape *= w;
      AddMultVWt(shape, divshape, elmat);
   }
}

void VectorFEWeakDivergenceIntegrator::AssembleElementMatrix2(
   const FiniteElement &trial_fe, const FiniteElement &test_fe,
   ElementTransformation &Trans, DenseMatrix &elmat)
{
   int trial_nd = trial_fe.GetDof(), test_nd = test_fe.GetDof(), i;
   int dim = trial_fe.GetDim();

   MFEM_ASSERT(test_fe.GetRangeType() == mfem::FiniteElement::SCALAR &&
               test_fe.GetMapType()   == mfem::FiniteElement::VALUE &&
               trial_fe.GetMapType()  == mfem::FiniteElement::H_CURL,
               "Trial space must be H(Curl) and test space must be H_1");

#ifdef MFEM_THREAD_SAFE
   DenseMatrix dshape(test_nd, dim);
   DenseMatrix dshapedxt(test_nd, dim);
   DenseMatrix vshape(trial_nd, dim);
   DenseMatrix invdfdx(dim);
#else
   dshape.SetSize(test_nd, dim);
   dshapedxt.SetSize(test_nd, dim);
   vshape.SetSize(trial_nd, dim);
   invdfdx.SetSize(dim);
#endif

   elmat.SetSize(test_nd, trial_nd);

   const IntegrationRule *ir = IntRule;
   if (ir == NULL)
   {
      // The integrand on the reference element is:
      //    -( Q/det(J) ) u_hat^T adj(J) adj(J)^T grad_hat(v_hat).
      //
      // For Trans in (P_k)^d, v_hat in P_l, u_hat in ND_m, and dim=sdim=d>=1
      // - J_{ij} is in P_{k-1}, so adj(J)_{ij} is in P_{(d-1)*(k-1)}
      // - so adj(J)^T grad_hat(v_hat) is in (P_{(d-1)*(k-1)+(l-1)})^d
      // - u_hat is in (P_m)^d
      // - adj(J)^T u_hat is in (P_{(d-1)*(k-1)+m})^d
      // - and u_hat^T adj(J) adj(J)^T grad_hat(v_hat) is in P_n with
      //   n = 2*(d-1)*(k-1)+(l-1)+m
      //
      // For Trans in (Q_k)^d, v_hat in Q_l, u_hat in ND_m, and dim=sdim=d>1
      // - J_{i*}, J's i-th row, is in ( Q_{k-1,k,k}, Q_{k,k-1,k}, Q_{k,k,k-1} )
      // - adj(J)_{*j} is in ( Q_{s,s-1,s-1}, Q_{s-1,s,s-1}, Q_{s-1,s-1,s} )
      //   with s = (d-1)*k
      // - adj(J)^T grad_hat(v_hat) is in Q_{(d-1)*k+(l-1)}
      // - u_hat is in ( Q_{m-1,m,m}, Q_{m,m-1,m}, Q_{m,m,m-1} )
      // - adj(J)^T u_hat is in Q_{(d-1)*k+(m-1)}
      // - and u_hat^T adj(J) adj(J)^T grad_hat(v_hat) is in Q_n with
      //   n = 2*(d-1)*k+(l-1)+(m-1)
      //
      // In the next formula we use the expressions for n with k=1, which means
      // that the term Q/det(J) is disregarded:
      int ir_order = (trial_fe.Space() == FunctionSpace::Pk) ?
                     (trial_fe.GetOrder() + test_fe.GetOrder() - 1) :
                     (trial_fe.GetOrder() + test_fe.GetOrder() + 2*(dim-2));
      ir = &IntRules.Get(trial_fe.GetGeomType(), ir_order);
   }

   elmat = 0.0;
   for (i = 0; i < ir->GetNPoints(); i++)
   {
      const IntegrationPoint &ip = ir->IntPoint(i);
      test_fe.CalcDShape(ip, dshape);

      Trans.SetIntPoint(&ip);
      CalcAdjugate(Trans.Jacobian(), invdfdx);
      Mult(dshape, invdfdx, dshapedxt);

      trial_fe.CalcVShape(Trans, vshape);

      double w = ip.weight;

      if (Q)
      {
         w *= Q->Eval(Trans);
      }
      dshapedxt *= -w;

      AddMultABt(dshapedxt, vshape, elmat);
   }
}

void VectorFECurlIntegrator::AssembleElementMatrix2(
   const FiniteElement &trial_fe, const FiniteElement &test_fe,
   ElementTransformation &Trans, DenseMatrix &elmat)
{
   int trial_nd = trial_fe.GetDof(), test_nd = test_fe.GetDof(), i;
   int dim = trial_fe.GetDim();
   int dimc = (dim == 3) ? 3 : 1;

   MFEM_ASSERT(trial_fe.GetMapType() == mfem::FiniteElement::H_CURL ||
               test_fe.GetMapType() == mfem::FiniteElement::H_CURL,
               "At least one of the finite elements must be in H(Curl)");

   int curl_nd, vec_nd;
   if ( trial_fe.GetMapType() == mfem::FiniteElement::H_CURL )
   {
      curl_nd = trial_nd;
      vec_nd  = test_nd;
   }
   else
   {
      curl_nd = test_nd;
      vec_nd  = trial_nd;
   }

#ifdef MFEM_THREAD_SAFE
   DenseMatrix curlshapeTrial(curl_nd, dimc);
   DenseMatrix curlshapeTrial_dFT(curl_nd, dimc);
   DenseMatrix vshapeTest(vec_nd, dimc);
#else
   curlshapeTrial.SetSize(curl_nd, dimc);
   curlshapeTrial_dFT.SetSize(curl_nd, dimc);
   vshapeTest.SetSize(vec_nd, dimc);
#endif
   Vector shapeTest(vshapeTest.GetData(), vec_nd);

   elmat.SetSize(test_nd, trial_nd);

   const IntegrationRule *ir = IntRule;
   if (ir == NULL)
   {
      int order = trial_fe.GetOrder() + test_fe.GetOrder() - 1; // <--
      ir = &IntRules.Get(trial_fe.GetGeomType(), order);
   }

   elmat = 0.0;
   for (i = 0; i < ir->GetNPoints(); i++)
   {
      const IntegrationPoint &ip = ir->IntPoint(i);

      Trans.SetIntPoint(&ip);
      if (dim == 3)
      {
         if ( trial_fe.GetMapType() == mfem::FiniteElement::H_CURL )
         {
            trial_fe.CalcCurlShape(ip, curlshapeTrial);
            test_fe.CalcVShape(Trans, vshapeTest);
         }
         else
         {
            test_fe.CalcCurlShape(ip, curlshapeTrial);
            trial_fe.CalcVShape(Trans, vshapeTest);
         }
         MultABt(curlshapeTrial, Trans.Jacobian(), curlshapeTrial_dFT);
      }
      else
      {
         if ( trial_fe.GetMapType() == mfem::FiniteElement::H_CURL )
         {
            trial_fe.CalcCurlShape(ip, curlshapeTrial_dFT);
            test_fe.CalcShape(ip, shapeTest);
         }
         else
         {
            test_fe.CalcCurlShape(ip, curlshapeTrial_dFT);
            trial_fe.CalcShape(ip, shapeTest);
         }
      }

      double w = ip.weight;

      if (Q)
      {
         w *= Q->Eval(Trans);
      }
      // Note: shapeTest points to the same data as vshapeTest
      vshapeTest *= w;
      if ( trial_fe.GetMapType() == mfem::FiniteElement::H_CURL )
      {
         AddMultABt(vshapeTest, curlshapeTrial_dFT, elmat);
      }
      else
      {
         AddMultABt(curlshapeTrial_dFT, vshapeTest, elmat);
      }
   }
}

void DerivativeIntegrator::AssembleElementMatrix2 (
   const FiniteElement &trial_fe,
   const FiniteElement &test_fe,
   ElementTransformation &Trans,
   DenseMatrix &elmat)
{
   int dim = trial_fe.GetDim();
   int trial_nd = trial_fe.GetDof();
   int test_nd = test_fe.GetDof();

   int i, l;
   double det;

   elmat.SetSize (test_nd,trial_nd);
   dshape.SetSize (trial_nd,dim);
   dshapedxt.SetSize(trial_nd,dim);
   dshapedxi.SetSize(trial_nd);
   invdfdx.SetSize(dim);
   shape.SetSize (test_nd);

   const IntegrationRule *ir = IntRule;
   if (ir == NULL)
   {
      int order;
      if (trial_fe.Space() == FunctionSpace::Pk)
      {
         order = trial_fe.GetOrder() + test_fe.GetOrder() - 1;
      }
      else
      {
         order = trial_fe.GetOrder() + test_fe.GetOrder() + dim;
      }

      if (trial_fe.Space() == FunctionSpace::rQk)
      {
         ir = &RefinedIntRules.Get(trial_fe.GetGeomType(), order);
      }
      else
      {
         ir = &IntRules.Get(trial_fe.GetGeomType(), order);
      }
   }

   elmat = 0.0;
   for (i = 0; i < ir->GetNPoints(); i++)
   {
      const IntegrationPoint &ip = ir->IntPoint(i);

      trial_fe.CalcDShape(ip, dshape);

      Trans.SetIntPoint (&ip);
      CalcInverse (Trans.Jacobian(), invdfdx);
      det = Trans.Weight();
      Mult (dshape, invdfdx, dshapedxt);

      test_fe.CalcShape(ip, shape);

      for (l = 0; l < trial_nd; l++)
      {
         dshapedxi(l) = dshapedxt(l,xi);
      }

<<<<<<< HEAD
      shape *= Q.Eval(Trans) * det * ip.weight;
=======
      shape *= Q->Eval(Trans,ip) * det * ip.weight;
>>>>>>> 18f0cf08
      AddMultVWt (shape, dshapedxi, elmat);
   }
}

void CurlCurlIntegrator::AssembleElementMatrix
( const FiniteElement &el, ElementTransformation &Trans,
  DenseMatrix &elmat )
{
   int nd = el.GetDof();
   int dim = el.GetDim();
   int dimc = (dim == 3) ? 3 : 1;
   double w;

#ifdef MFEM_THREAD_SAFE
   DenseMatrix curlshape(nd,dimc), curlshape_dFt(nd,dimc), M;
#else
   curlshape.SetSize(nd,dimc);
   curlshape_dFt.SetSize(nd,dimc);
#endif
   elmat.SetSize(nd);
   if (MQ) { M.SetSize(dimc); }

   const IntegrationRule *ir = IntRule;
   if (ir == NULL)
   {
      int order;
      if (el.Space() == FunctionSpace::Pk)
      {
         order = 2*el.GetOrder() - 2;
      }
      else
      {
         order = 2*el.GetOrder();
      }

      ir = &IntRules.Get(el.GetGeomType(), order);
   }

   elmat = 0.0;
   for (int i = 0; i < ir->GetNPoints(); i++)
   {
      const IntegrationPoint &ip = ir->IntPoint(i);

      Trans.SetIntPoint (&ip);

      w = ip.weight / Trans.Weight();

      if ( dim == 3 )
      {
         el.CalcCurlShape(ip, curlshape);
         MultABt(curlshape, Trans.Jacobian(), curlshape_dFt);
      }
      else
      {
         el.CalcCurlShape(ip, curlshape_dFt);
      }

      if (MQ)
      {
         MQ->Eval(M, Trans);
         M *= w;
         Mult(curlshape_dFt, M, curlshape);
         AddMultABt(curlshape, curlshape_dFt, elmat);
      }
      else if (Q)
      {
         w *= Q->Eval(Trans);
         AddMult_a_AAt(w, curlshape_dFt, elmat);
      }
      else
      {
         AddMult_a_AAt(w, curlshape_dFt, elmat);
      }
   }
}

void CurlCurlIntegrator
::ComputeElementFlux(const FiniteElement &el, ElementTransformation &Trans,
                     Vector &u, const FiniteElement &fluxelem, Vector &flux,
                     int with_coef)
{
#ifdef MFEM_THREAD_SAFE
   DenseMatrix projcurl;
#endif

   fluxelem.ProjectCurl(el, Trans, projcurl);

   flux.SetSize(projcurl.Height());
   projcurl.Mult(u, flux);

   // TODO: Q, wcoef?
}

double CurlCurlIntegrator::ComputeFluxEnergy(const FiniteElement &fluxelem,
                                             ElementTransformation &Trans,
                                             Vector &flux, Vector *d_energy)
{
   int nd = fluxelem.GetDof();
   int dim = fluxelem.GetDim();

#ifdef MFEM_THREAD_SAFE
   DenseMatrix vshape;
#endif
   vshape.SetSize(nd, dim);
   pointflux.SetSize(dim);
   if (d_energy) { vec.SetSize(dim); }

   int order = 2 * fluxelem.GetOrder(); // <--
   const IntegrationRule &ir = IntRules.Get(fluxelem.GetGeomType(), order);

   double energy = 0.0;
   if (d_energy) { *d_energy = 0.0; }

   Vector* pfluxes = NULL;
   if (d_energy)
   {
      pfluxes = new Vector[ir.GetNPoints()];
   }

   for (int i = 0; i < ir.GetNPoints(); i++)
   {
      const IntegrationPoint &ip = ir.IntPoint(i);
      Trans.SetIntPoint(&ip);

      fluxelem.CalcVShape(Trans, vshape);
      // fluxelem.CalcVShape(ip, vshape);
      vshape.MultTranspose(flux, pointflux);

      double w = Trans.Weight() * ip.weight;

      double e = w * (pointflux * pointflux);

      if (Q)
      {
         // TODO
      }

      energy += e;

#if ANISO_EXPERIMENTAL
      if (d_energy)
      {
         pfluxes[i].SetSize(dim);
         Trans.Jacobian().MultTranspose(pointflux, pfluxes[i]);

         /*
           DenseMatrix Jadj(dim, dim);
           CalcAdjugate(Trans.Jacobian(), Jadj);
           pfluxes[i].SetSize(dim);
           Jadj.Mult(pointflux, pfluxes[i]);
         */

         // pfluxes[i] = pointflux;
      }
#endif
   }

   if (d_energy)
   {
#if ANISO_EXPERIMENTAL
      *d_energy = 0.0;
      Vector tmp;

      int n = (int) round(pow(ir.GetNPoints(), 1.0/3.0));
      MFEM_ASSERT(n*n*n == ir.GetNPoints(), "");

      // hack: get total variation of 'pointflux' in the x,y,z directions
      for (int k = 0; k < n; k++)
         for (int l = 0; l < n; l++)
            for (int m = 0; m < n; m++)
            {
               Vector &vec = pfluxes[(k*n + l)*n + m];
               if (m > 0)
               {
                  tmp = vec; tmp -= pfluxes[(k*n + l)*n + (m-1)];
                  (*d_energy)[0] += (tmp * tmp);
               }
               if (l > 0)
               {
                  tmp = vec; tmp -= pfluxes[(k*n + (l-1))*n + m];
                  (*d_energy)[1] += (tmp * tmp);
               }
               if (k > 0)
               {
                  tmp = vec; tmp -= pfluxes[((k-1)*n + l)*n + m];
                  (*d_energy)[2] += (tmp * tmp);
               }
            }
#else
      *d_energy = 1.0;
#endif

      delete [] pfluxes;
   }

   return energy;
}

void VectorCurlCurlIntegrator::AssembleElementMatrix(
   const FiniteElement &el, ElementTransformation &Trans, DenseMatrix &elmat)
{
   int dim = el.GetDim();
   int dof = el.GetDof();
   int cld = (dim*(dim-1))/2;

#ifdef MFEM_THREAD_SAFE
   DenseMatrix dshape_hat(dof, dim), dshape(dof, dim);
   DenseMatrix curlshape(dim*dof, cld), Jadj(dim);
#else
   dshape_hat.SetSize(dof, dim);
   dshape.SetSize(dof, dim);
   curlshape.SetSize(dim*dof, cld);
   Jadj.SetSize(dim);
#endif

   const IntegrationRule *ir = IntRule;
   if (ir == NULL)
   {
      // use the same integration rule as diffusion
      int order = 2 * Trans.OrderGrad(&el);
      ir = &IntRules.Get(el.GetGeomType(), order);
   }

   elmat.SetSize(dof*dim);
   elmat = 0.0;
   for (int i = 0; i < ir->GetNPoints(); i++)
   {
      const IntegrationPoint &ip = ir->IntPoint(i);
      el.CalcDShape(ip, dshape_hat);

      Trans.SetIntPoint(&ip);
      CalcAdjugate(Trans.Jacobian(), Jadj);
      double w = ip.weight / Trans.Weight();

      Mult(dshape_hat, Jadj, dshape);
      dshape.GradToCurl(curlshape);

      if (Q)
      {
         w *= Q->Eval(Trans);
      }

      AddMult_a_AAt(w, curlshape, elmat);
   }
}

double VectorCurlCurlIntegrator::GetElementEnergy(
   const FiniteElement &el, ElementTransformation &Tr, const Vector &elfun)
{
   int dim = el.GetDim();
   int dof = el.GetDof();

#ifdef MFEM_THREAD_SAFE
   DenseMatrix dshape_hat(dof, dim), Jadj(dim), grad_hat(dim), grad(dim);
#else
   dshape_hat.SetSize(dof, dim);

   Jadj.SetSize(dim);
   grad_hat.SetSize(dim);
   grad.SetSize(dim);
#endif
   DenseMatrix elfun_mat(elfun.GetData(), dof, dim);

   const IntegrationRule *ir = IntRule;
   if (ir == NULL)
   {
      // use the same integration rule as diffusion
      int order = 2 * Tr.OrderGrad(&el);
      ir = &IntRules.Get(el.GetGeomType(), order);
   }

   double energy = 0.;
   for (int i = 0; i < ir->GetNPoints(); i++)
   {
      const IntegrationPoint &ip = ir->IntPoint(i);
      el.CalcDShape(ip, dshape_hat);

      MultAtB(elfun_mat, dshape_hat, grad_hat);

      Tr.SetIntPoint(&ip);
      CalcAdjugate(Tr.Jacobian(), Jadj);
      double w = ip.weight / Tr.Weight();

      Mult(grad_hat, Jadj, grad);

      if (dim == 2)
      {
         double curl = grad(0,1) - grad(1,0);
         w *= curl * curl;
      }
      else
      {
         double curl_x = grad(2,1) - grad(1,2);
         double curl_y = grad(0,2) - grad(2,0);
         double curl_z = grad(1,0) - grad(0,1);
         w *= curl_x * curl_x + curl_y * curl_y + curl_z * curl_z;
      }

      if (Q)
      {
         w *= Q->Eval(Tr);
      }

      energy += w;
   }

   elfun_mat.ClearExternalData();

   return 0.5 * energy;
}


void VectorFEMassIntegrator::AssembleElementMatrix(
   const FiniteElement &el,
   ElementTransformation &Trans,
   DenseMatrix &elmat)
{
   int dof = el.GetDof();
   int spaceDim = Trans.GetSpaceDim();

   double w;

#ifdef MFEM_THREAD_SAFE
   Vector D(VQ ? VQ->GetVDim() : 0);
   DenseMatrix trial_vshape(dof, spaceDim);
   DenseMatrix K(MQ ? MQ->GetVDim() : 0, MQ ? MQ->GetVDim() : 0);
#else
   trial_vshape.SetSize(dof, spaceDim);
   D.SetSize(VQ ? VQ->GetVDim() : 0);
   K.SetSize(MQ ? MQ->GetVDim() : 0, MQ ? MQ->GetVDim() : 0);
#endif
   DenseMatrix tmp(trial_vshape.Height(), K.Width());

   elmat.SetSize(dof);
   elmat = 0.0;

   const IntegrationRule *ir = IntRule;
   if (ir == NULL)
   {
      // int order = 2 * el.GetOrder();
      int order = Trans.OrderW() + 2 * el.GetOrder();
      ir = &IntRules.Get(el.GetGeomType(), order);
   }

   for (int i = 0; i < ir->GetNPoints(); i++)
   {
      const IntegrationPoint &ip = ir->IntPoint(i);

      Trans.SetIntPoint (&ip);

      el.CalcVShape(Trans, trial_vshape);

      w = ip.weight * Trans.Weight();
      if (MQ)
      {
         MQ->Eval(K, Trans);
         K *= w;
         Mult(trial_vshape,K,tmp);
         AddMultABt(tmp,trial_vshape,elmat);
      }
      else if (VQ)
      {
         VQ->Eval(D, Trans);
         D *= w;
         AddMultADAt(trial_vshape, D, elmat);
      }
      else
      {
         if (Q)
         {
            w *= Q -> Eval (Trans);
         }
         AddMult_a_AAt (w, trial_vshape, elmat);
      }
   }
}

void VectorFEMassIntegrator::AssembleElementMatrix2(
   const FiniteElement &trial_fe, const FiniteElement &test_fe,
   ElementTransformation &Trans, DenseMatrix &elmat)
{
   if ( test_fe.GetRangeType() == FiniteElement::SCALAR && VQ )
   {
      // assume test_fe is scalar FE and trial_fe is vector FE
      int dim  = test_fe.GetDim();
      int trial_dof = trial_fe.GetDof();
      int test_dof = test_fe.GetDof();
      double w;

      if (MQ)
         mfem_error("VectorFEMassIntegrator::AssembleElementMatrix2(...)\n"
                    "   is not implemented for tensor materials");

#ifdef MFEM_THREAD_SAFE
      DenseMatrix trial_vshape(trial_dof, dim);
      Vector shape(test_dof);
      Vector D(dim);
#else
      trial_vshape.SetSize(trial_dof, dim);
      shape.SetSize(test_dof);
      D.SetSize(dim);
#endif

      elmat.SetSize (test_dof, trial_dof);

      const IntegrationRule *ir = IntRule;
      if (ir == NULL)
      {
         int order = (Trans.OrderW() + test_fe.GetOrder() + trial_fe.GetOrder());
         ir = &IntRules.Get(test_fe.GetGeomType(), order);
      }

      elmat = 0.0;
      for (int i = 0; i < ir->GetNPoints(); i++)
      {
         const IntegrationPoint &ip = ir->IntPoint(i);

         Trans.SetIntPoint (&ip);

         trial_fe.CalcVShape(Trans, trial_vshape);
         test_fe.CalcShape(ip, shape);

         w = ip.weight * Trans.Weight();
         VQ->Eval(D, Trans);
         D *= w;

         for (int d = 0; d < dim; d++)
         {
            for (int j = 0; j < test_dof; j++)
            {
               for (int k = 0; k < trial_dof; k++)
               {
                  elmat(j, k) += D[d] * shape(j) * trial_vshape(k, d);
               }
            }
         }
      }
   }
   else if ( test_fe.GetRangeType() == FiniteElement::SCALAR )
   {
      // assume test_fe is scalar FE and trial_fe is vector FE
      int dim  = test_fe.GetDim();
      int trial_dof = trial_fe.GetDof();
      int test_dof = test_fe.GetDof();
      double w;

      if (VQ || MQ)
         mfem_error("VectorFEMassIntegrator::AssembleElementMatrix2(...)\n"
                    "   is not implemented for vector/tensor permeability");

#ifdef MFEM_THREAD_SAFE
      DenseMatrix trial_vshape(trial_dof, dim);
      Vector shape(test_dof);
#else
      trial_vshape.SetSize(trial_dof, dim);
      shape.SetSize(test_dof);
#endif

      elmat.SetSize (dim*test_dof, trial_dof);

      const IntegrationRule *ir = IntRule;
      if (ir == NULL)
      {
         int order = (Trans.OrderW() + test_fe.GetOrder() + trial_fe.GetOrder());
         ir = &IntRules.Get(test_fe.GetGeomType(), order);
      }

      elmat = 0.0;
      for (int i = 0; i < ir->GetNPoints(); i++)
      {
         const IntegrationPoint &ip = ir->IntPoint(i);

         Trans.SetIntPoint (&ip);

         trial_fe.CalcVShape(Trans, trial_vshape);
         test_fe.CalcShape(ip, shape);

         w = ip.weight * Trans.Weight();
         if (Q)
         {
            w *= Q -> Eval (Trans);
         }

         for (int d = 0; d < dim; d++)
         {
            for (int j = 0; j < test_dof; j++)
            {
               for (int k = 0; k < trial_dof; k++)
               {
                  elmat(d * test_dof + j, k) += w * shape(j) * trial_vshape(k, d);
               }
            }
         }
      }
   }
   else
   {
      // assume both test_fe and trial_fe are vector FE
      int dim  = test_fe.GetDim();
      int trial_dof = trial_fe.GetDof();
      int test_dof = test_fe.GetDof();
      double w;

      if (VQ || MQ)
         mfem_error("VectorFEMassIntegrator::AssembleElementMatrix2(...)\n"
                    "   is not implemented for vector/tensor permeability");

#ifdef MFEM_THREAD_SAFE
      DenseMatrix trial_vshape(trial_dof, dim);
      DenseMatrix test_vshape(test_dof,dim);
#else
      trial_vshape.SetSize(trial_dof, dim);
      test_vshape.SetSize(test_dof,dim);
#endif

      elmat.SetSize (test_dof, trial_dof);

      const IntegrationRule *ir = IntRule;
      if (ir == NULL)
      {
         int order = (Trans.OrderW() + test_fe.GetOrder() + trial_fe.GetOrder());
         ir = &IntRules.Get(test_fe.GetGeomType(), order);
      }

      elmat = 0.0;
      for (int i = 0; i < ir->GetNPoints(); i++)
      {
         const IntegrationPoint &ip = ir->IntPoint(i);

         Trans.SetIntPoint (&ip);

         trial_fe.CalcVShape(Trans, trial_vshape);
         test_fe.CalcVShape(Trans, test_vshape);

         w = ip.weight * Trans.Weight();
         if (Q)
         {
            w *= Q -> Eval (Trans);
         }

         for (int d = 0; d < dim; d++)
         {
            for (int j = 0; j < test_dof; j++)
            {
               for (int k = 0; k < trial_dof; k++)
               {
                  elmat(j, k) += w * test_vshape(j, d) * trial_vshape(k, d);
               }
            }
         }
      }
   }
}

void VectorDivergenceIntegrator::AssembleElementMatrix2(
   const FiniteElement &trial_fe,
   const FiniteElement &test_fe,
   ElementTransformation &Trans,
   DenseMatrix &elmat)
{
   int dim  = trial_fe.GetDim();
   int trial_dof = trial_fe.GetDof();
   int test_dof = test_fe.GetDof();
   double c;

   dshape.SetSize (trial_dof, dim);
   gshape.SetSize (trial_dof, dim);
   Jadj.SetSize (dim);
   divshape.SetSize (dim*trial_dof);
   shape.SetSize (test_dof);

   elmat.SetSize (test_dof, dim*trial_dof);

   const IntegrationRule *ir = IntRule;
   if (ir == NULL)
   {
      int order = Trans.OrderGrad(&trial_fe) + test_fe.GetOrder();
      ir = &IntRules.Get(trial_fe.GetGeomType(), order);
   }

   elmat = 0.0;

   for (int i = 0; i < ir -> GetNPoints(); i++)
   {
      const IntegrationPoint &ip = ir->IntPoint(i);

      trial_fe.CalcDShape (ip, dshape);
      test_fe.CalcShape (ip, shape);

      Trans.SetIntPoint (&ip);
      CalcAdjugate(Trans.Jacobian(), Jadj);

      Mult (dshape, Jadj, gshape);

      gshape.GradToDiv (divshape);

      c = ip.weight;
      if (Q)
      {
         c *= Q -> Eval (Trans);
      }

      // elmat += c * shape * divshape ^ t
      shape *= c;
      AddMultVWt (shape, divshape, elmat);
   }
}


void DivDivIntegrator::AssembleElementMatrix(
   const FiniteElement &el,
   ElementTransformation &Trans,
   DenseMatrix &elmat)
{
   int dof = el.GetDof();
   double c;

#ifdef MFEM_THREAD_SAFE
   Vector divshape(dof);
#else
   divshape.SetSize(dof);
#endif
   elmat.SetSize(dof);

   const IntegrationRule *ir = IntRule;
   if (ir == NULL)
   {
      int order = 2 * el.GetOrder() - 2; // <--- OK for RTk
      ir = &IntRules.Get(el.GetGeomType(), order);
   }

   elmat = 0.0;

   for (int i = 0; i < ir -> GetNPoints(); i++)
   {
      const IntegrationPoint &ip = ir->IntPoint(i);

      el.CalcDivShape (ip, divshape);

      Trans.SetIntPoint (&ip);
      c = ip.weight / Trans.Weight();

      if (Q)
      {
         c *= Q -> Eval (Trans);
      }

      // elmat += c * divshape * divshape ^ t
      AddMult_a_VVt (c, divshape, elmat);
   }
}


void VectorDiffusionIntegrator::AssembleElementMatrix(
   const FiniteElement &el,
   ElementTransformation &Trans,
   DenseMatrix &elmat)
{
   int dim = el.GetDim();
   int dof = el.GetDof();

   double norm;

   elmat.SetSize (dim * dof);

   Jinv.  SetSize (dim);
   dshape.SetSize (dof, dim);
   gshape.SetSize (dof, dim);
   pelmat.SetSize (dof);

   const IntegrationRule *ir = IntRule;
   if (ir == NULL)
   {
      // integrand is rational function if det(J) is not constant
      int order = 2 * Trans.OrderGrad(&el); // order of the numerator
      if (el.Space() == FunctionSpace::rQk)
      {
         ir = &RefinedIntRules.Get(el.GetGeomType(), order);
      }
      else
      {
         ir = &IntRules.Get(el.GetGeomType(), order);
      }
   }

   elmat = 0.0;

   for (int i = 0; i < ir -> GetNPoints(); i++)
   {
      const IntegrationPoint &ip = ir->IntPoint(i);

      el.CalcDShape (ip, dshape);

      Trans.SetIntPoint (&ip);
      norm = ip.weight * Trans.Weight();
      CalcInverse (Trans.Jacobian(), Jinv);

      Mult (dshape, Jinv, gshape);

      MultAAt (gshape, pelmat);

      if (Q)
      {
         norm *= Q -> Eval (Trans);
      }

      pelmat *= norm;

      for (int d = 0; d < dim; d++)
      {
         for (int k = 0; k < dof; k++)
            for (int l = 0; l < dof; l++)
            {
               elmat (dof*d+k, dof*d+l) += pelmat (k, l);
            }
      }
   }
}

void VectorDiffusionIntegrator::AssembleElementVector(
   const FiniteElement &el, ElementTransformation &Tr,
   const Vector &elfun, Vector &elvect)
{
   int dim = el.GetDim(); // assuming vector_dim == reference_dim
   int dof = el.GetDof();
   double w;

   Jinv.SetSize(dim);
   dshape.SetSize(dof, dim);
   pelmat.SetSize(dim);
   gshape.SetSize(dim);

   elvect.SetSize(dim*dof);
   DenseMatrix mat_in(elfun.GetData(), dof, dim);
   DenseMatrix mat_out(elvect.GetData(), dof, dim);

   const IntegrationRule *ir = IntRule;
   if (ir == NULL)
   {
      // integrant is rational function if det(J) is not constant
      int order = 2 * Tr.OrderGrad(&el); // order of the numerator
      ir = (el.Space() == FunctionSpace::rQk) ?
           &RefinedIntRules.Get(el.GetGeomType(), order) :
           &IntRules.Get(el.GetGeomType(), order);
   }

   elvect = 0.0;
   for (int i = 0; i < ir->GetNPoints(); i++)
   {
      const IntegrationPoint &ip = ir->IntPoint(i);

      Tr.SetIntPoint(&ip);
      CalcAdjugate(Tr.Jacobian(), Jinv);
      w = ip.weight / Tr.Weight();
      if (Q)
      {
         w *= Q->Eval(Tr);
      }
      MultAAt(Jinv, gshape);
      gshape *= w;

      el.CalcDShape(ip, dshape);

      MultAtB(mat_in, dshape, pelmat);
      MultABt(pelmat, gshape, Jinv);
      AddMultABt(dshape, Jinv, mat_out);
   }
}


void ElasticityIntegrator::AssembleElementMatrix(
   const FiniteElement &el, ElementTransformation &Trans, DenseMatrix &elmat)
{
   int dof = el.GetDof();
   int dim = el.GetDim();
   double w, L, M;

   MFEM_ASSERT(dim == Trans.GetSpaceDim(), "");

#ifdef MFEM_THREAD_SAFE
   DenseMatrix dshape(dof, dim), gshape(dof, dim), pelmat(dof);
   Vector divshape(dim*dof);
#else
   dshape.SetSize(dof, dim);
   gshape.SetSize(dof, dim);
   pelmat.SetSize(dof);
   divshape.SetSize(dim*dof);
#endif

   elmat.SetSize(dof * dim);

   const IntegrationRule *ir = IntRule;
   if (ir == NULL)
   {
      int order = 2 * Trans.OrderGrad(&el); // correct order?
      ir = &IntRules.Get(el.GetGeomType(), order);
   }

   elmat = 0.0;

   for (int i = 0; i < ir -> GetNPoints(); i++)
   {
      const IntegrationPoint &ip = ir->IntPoint(i);

      el.CalcDShape(ip, dshape);

      Trans.SetIntPoint(&ip);
      w = ip.weight * Trans.Weight();
      Mult(dshape, Trans.InverseJacobian(), gshape);
      MultAAt(gshape, pelmat);
      gshape.GradToDiv (divshape);

      M = mu->Eval(Trans);
      if (lambda)
      {
         L = lambda->Eval(Trans);
      }
      else
      {
         L = q_lambda * M;
         M = q_mu * M;
      }

      if (L != 0.0)
      {
         AddMult_a_VVt(L * w, divshape, elmat);
      }

      if (M != 0.0)
      {
         for (int d = 0; d < dim; d++)
         {
            for (int k = 0; k < dof; k++)
               for (int l = 0; l < dof; l++)
               {
                  elmat (dof*d+k, dof*d+l) += (M * w) * pelmat(k, l);
               }
         }
         for (int i = 0; i < dim; i++)
            for (int j = 0; j < dim; j++)
            {
               for (int k = 0; k < dof; k++)
                  for (int l = 0; l < dof; l++)
                  {
                     elmat(dof*i+k, dof*j+l) +=
                        (M * w) * gshape(k, j) * gshape(l, i);
                  }
            }
      }
   }
}

void ElasticityIntegrator::ComputeElementFlux(
   const mfem::FiniteElement &el, ElementTransformation &Trans,
   Vector &u, const mfem::FiniteElement &fluxelem, Vector &flux,
   int with_coef)
{
   const int dof = el.GetDof();
   const int dim = el.GetDim();
   const int tdim = dim*(dim+1)/2; // num. entries in a symmetric tensor
   double L, M;

   MFEM_ASSERT(dim == 2 || dim == 3,
               "dimension is not supported: dim = " << dim);
   MFEM_ASSERT(dim == Trans.GetSpaceDim(), "");
   MFEM_ASSERT(fluxelem.GetMapType() == FiniteElement::VALUE, "");
   MFEM_ASSERT(dynamic_cast<const NodalFiniteElement*>(&fluxelem), "");

#ifdef MFEM_THREAD_SAFE
   DenseMatrix dshape(dof, dim);
#else
   dshape.SetSize(dof, dim);
#endif

   double gh_data[9], grad_data[9];
   DenseMatrix gh(gh_data, dim, dim);
   DenseMatrix grad(grad_data, dim, dim);

   const IntegrationRule &ir = fluxelem.GetNodes();
   const int fnd = ir.GetNPoints();
   flux.SetSize(fnd * tdim);

   DenseMatrix loc_data_mat(u.GetData(), dof, dim);
   for (int i = 0; i < fnd; i++)
   {
      const IntegrationPoint &ip = ir.IntPoint(i);
      el.CalcDShape(ip, dshape);
      MultAtB(loc_data_mat, dshape, gh);

      Trans.SetIntPoint(&ip);
      Mult(gh, Trans.InverseJacobian(), grad);

      M = mu->Eval(Trans);
      if (lambda)
      {
         L = lambda->Eval(Trans);
      }
      else
      {
         L = q_lambda * M;
         M = q_mu * M;
      }

      // stress = 2*M*e(u) + L*tr(e(u))*I, where
      //   e(u) = (1/2)*(grad(u) + grad(u)^T)
      const double M2 = 2.0*M;
      if (dim == 2)
      {
         L *= (grad(0,0) + grad(1,1));
         // order of the stress entries: s_xx, s_yy, s_xy
         flux(i+fnd*0) = M2*grad(0,0) + L;
         flux(i+fnd*1) = M2*grad(1,1) + L;
         flux(i+fnd*2) = M*(grad(0,1) + grad(1,0));
      }
      else if (dim == 3)
      {
         L *= (grad(0,0) + grad(1,1) + grad(2,2));
         // order of the stress entries: s_xx, s_yy, s_zz, s_xy, s_xz, s_yz
         flux(i+fnd*0) = M2*grad(0,0) + L;
         flux(i+fnd*1) = M2*grad(1,1) + L;
         flux(i+fnd*2) = M2*grad(2,2) + L;
         flux(i+fnd*3) = M*(grad(0,1) + grad(1,0));
         flux(i+fnd*4) = M*(grad(0,2) + grad(2,0));
         flux(i+fnd*5) = M*(grad(1,2) + grad(2,1));
      }
   }
}

double ElasticityIntegrator::ComputeFluxEnergy(const FiniteElement &fluxelem,
                                               ElementTransformation &Trans,
                                               Vector &flux, Vector *d_energy)
{
   const int dof = fluxelem.GetDof();
   const int dim = fluxelem.GetDim();
   const int tdim = dim*(dim+1)/2; // num. entries in a symmetric tensor
   double L, M;

   // The MFEM_ASSERT constraints in ElasticityIntegrator::ComputeElementFlux
   // are assumed here too.
   MFEM_ASSERT(d_energy == NULL, "anisotropic estimates are not supported");
   MFEM_ASSERT(flux.Size() == dof*tdim, "invalid 'flux' vector");

#ifndef MFEM_THREAD_SAFE
   shape.SetSize(dof);
#else
   Vector shape(dof);
#endif
   double pointstress_data[6];
   Vector pointstress(pointstress_data, tdim);

   // View of the 'flux' vector as a (dof x tdim) matrix
   DenseMatrix flux_mat(flux.GetData(), dof, tdim);

   // Use the same integration rule as in AssembleElementMatrix, replacing 'el'
   // with 'fluxelem' when 'IntRule' is not set.
   // Should we be using a different (more accurate) rule here?
   const IntegrationRule *ir = IntRule;
   if (ir == NULL)
   {
      int order = 2 * Trans.OrderGrad(&fluxelem);
      ir = &IntRules.Get(fluxelem.GetGeomType(), order);
   }

   double energy = 0.0;

   for (int i = 0; i < ir->GetNPoints(); i++)
   {
      const IntegrationPoint &ip = ir->IntPoint(i);
      fluxelem.CalcShape(ip, shape);

      flux_mat.MultTranspose(shape, pointstress);

      Trans.SetIntPoint(&ip);
      double w = Trans.Weight() * ip.weight;

      M = mu->Eval(Trans);
      if (lambda)
      {
         L = lambda->Eval(Trans);
      }
      else
      {
         L = q_lambda * M;
         M = q_mu * M;
      }

      // The strain energy density at a point is given by (1/2)*(s : e) where s
      // and e are the stress and strain tensors, respectively. Since we only
      // have the stress, we need to compute the strain from the stress:
      //    s = 2*mu*e + lambda*tr(e)*I
      // Taking trace on both sides we find:
      //    tr(s) = 2*mu*tr(e) + lambda*tr(e)*dim = (2*mu + dim*lambda)*tr(e)
      // which gives:
      //    tr(e) = tr(s)/(2*mu + dim*lambda)
      // Then from the first identity above we can find the strain:
      //    e = (1/(2*mu))*(s - lambda*tr(e)*I)

      double pt_e; // point strain energy density
      const double *s = pointstress_data;
      if (dim == 2)
      {
         // s entries: s_xx, s_yy, s_xy
         const double tr_e = (s[0] + s[1])/(2*(M + L));
         L *= tr_e;
         pt_e = (0.25/M)*(s[0]*(s[0] - L) + s[1]*(s[1] - L) + 2*s[2]*s[2]);
      }
      else // (dim == 3)
      {
         // s entries: s_xx, s_yy, s_zz, s_xy, s_xz, s_yz
         const double tr_e = (s[0] + s[1] + s[2])/(2*M + 3*L);
         L *= tr_e;
         pt_e = (0.25/M)*(s[0]*(s[0] - L) + s[1]*(s[1] - L) + s[2]*(s[2] - L) +
                          2*(s[3]*s[3] + s[4]*s[4] + s[5]*s[5]));
      }

      energy += w * pt_e;
   }

   return energy;
}

void DGTraceIntegrator::AssembleFaceMatrix(const FiniteElement &el1,
                                           const FiniteElement &el2,
                                           FaceElementTransformations &Trans,
                                           DenseMatrix &elmat)
{
   int dim, ndof1, ndof2;

   double un, a, b, w;

   dim = el1.GetDim();
   ndof1 = el1.GetDof();
   Vector vu(dim), nor(dim);

   if (Trans.Elem2No >= 0)
   {
      ndof2 = el2.GetDof();
   }
   else
   {
      ndof2 = 0;
   }

   shape1.SetSize(ndof1);
   shape2.SetSize(ndof2);
   elmat.SetSize(ndof1 + ndof2);
   elmat = 0.0;

   const IntegrationRule *ir = IntRule;
   if (ir == NULL)
   {
      int order;
      // Assuming order(u)==order(mesh)
      if (Trans.Elem2No >= 0)
         order = (min(Trans.Elem1->OrderW(), Trans.Elem2->OrderW()) +
                  2*max(el1.GetOrder(), el2.GetOrder()));
      else
      {
         order = Trans.Elem1->OrderW() + 2*el1.GetOrder();
      }
      if (el1.Space() == FunctionSpace::Pk)
      {
         order++;
      }
      ir = &IntRules.Get(Trans.FaceGeom, order);
   }

   for (int p = 0; p < ir->GetNPoints(); p++)
   {
      const IntegrationPoint &ip = ir->IntPoint(p);
      IntegrationPoint eip1, eip2;
      Trans.Loc1.Transform(ip, eip1);
      if (ndof2)
      {
         Trans.Loc2.Transform(ip, eip2);
      }
      el1.CalcShape(eip1, shape1);

      Trans.Face->SetIntPoint(&ip);
      Trans.Elem1->SetIntPoint(&eip1);

      u->Eval(vu, *Trans.Elem1);

      if (dim == 1)
      {
         nor(0) = 2*eip1.x - 1.0;
      }
      else
      {
         CalcOrtho(Trans.Face->Jacobian(), nor);
      }

      un = vu * nor;
      a = 0.5 * alpha * un;
      b = beta * fabs(un);
      // note: if |alpha/2|==|beta| then |a|==|b|, i.e. (a==b) or (a==-b)
      //       and therefore two blocks in the element matrix contribution
      //       (from the current quadrature point) are 0

      if (rho)
      {
         double rho_p;
         if (un >= 0.0 && ndof2)
         {
            Trans.Elem2->SetIntPoint(&eip2);
            rho_p = rho->Eval(*Trans.Elem2);
         }
         else
         {
            rho_p = rho->Eval(*Trans.Elem1);
         }
         a *= rho_p;
         b *= rho_p;
      }

      w = ip.weight * (a+b);
      if (w != 0.0)
      {
         for (int i = 0; i < ndof1; i++)
            for (int j = 0; j < ndof1; j++)
            {
               elmat(i, j) += w * shape1(i) * shape1(j);
            }
      }

      if (ndof2)
      {
         el2.CalcShape(eip2, shape2);

         if (w != 0.0)
            for (int i = 0; i < ndof2; i++)
               for (int j = 0; j < ndof1; j++)
               {
                  elmat(ndof1+i, j) -= w * shape2(i) * shape1(j);
               }

         w = ip.weight * (b-a);
         if (w != 0.0)
         {
            for (int i = 0; i < ndof2; i++)
               for (int j = 0; j < ndof2; j++)
               {
                  elmat(ndof1+i, ndof1+j) += w * shape2(i) * shape2(j);
               }

            for (int i = 0; i < ndof1; i++)
               for (int j = 0; j < ndof2; j++)
               {
                  elmat(i, ndof1+j) -= w * shape1(i) * shape2(j);
               }
         }
      }
   }
}

void DGDiffusionIntegrator::AssembleFaceMatrix(
   const FiniteElement &el1, const FiniteElement &el2,
   FaceElementTransformations &Trans, DenseMatrix &elmat)
{
   int dim, ndof1, ndof2, ndofs;
   bool kappa_is_nonzero = (kappa != 0.);
   double w, wq = 0.0;

   dim = el1.GetDim();
   ndof1 = el1.GetDof();

   nor.SetSize(dim);
   nh.SetSize(dim);
   ni.SetSize(dim);
   adjJ.SetSize(dim);
   if (MQ)
   {
      mq.SetSize(dim);
   }

   shape1.SetSize(ndof1);
   dshape1.SetSize(ndof1, dim);
   dshape1dn.SetSize(ndof1);
   if (Trans.Elem2No >= 0)
   {
      ndof2 = el2.GetDof();
      shape2.SetSize(ndof2);
      dshape2.SetSize(ndof2, dim);
      dshape2dn.SetSize(ndof2);
   }
   else
   {
      ndof2 = 0;
   }

   ndofs = ndof1 + ndof2;
   elmat.SetSize(ndofs);
   elmat = 0.0;
   if (kappa_is_nonzero)
   {
      jmat.SetSize(ndofs);
      jmat = 0.;
   }

   const IntegrationRule *ir = IntRule;
   if (ir == NULL)
   {
      // a simple choice for the integration order; is this OK?
      int order;
      if (ndof2)
      {
         order = 2*max(el1.GetOrder(), el2.GetOrder());
      }
      else
      {
         order = 2*el1.GetOrder();
      }
      ir = &IntRules.Get(Trans.FaceGeom, order);
   }

   // assemble: < {(Q \nabla u).n},[v] >      --> elmat
   //           kappa < {h^{-1} Q} [u],[v] >  --> jmat
   for (int p = 0; p < ir->GetNPoints(); p++)
   {
      const IntegrationPoint &ip = ir->IntPoint(p);
      IntegrationPoint eip1, eip2;

      Trans.Loc1.Transform(ip, eip1);
      Trans.Face->SetIntPoint(&ip);
      if (dim == 1)
      {
         nor(0) = 2*eip1.x - 1.0;
      }
      else
      {
         CalcOrtho(Trans.Face->Jacobian(), nor);
      }

      el1.CalcShape(eip1, shape1);
      el1.CalcDShape(eip1, dshape1);
      Trans.Elem1->SetIntPoint(&eip1);
      w = ip.weight/Trans.Elem1->Weight();
      if (ndof2)
      {
         w /= 2;
      }
      if (!MQ)
      {
         if (Q)
         {
            w *= Q->Eval(*Trans.Elem1);
         }
         ni.Set(w, nor);
      }
      else
      {
         nh.Set(w, nor);
         MQ->Eval(mq, *Trans.Elem1);
         mq.MultTranspose(nh, ni);
      }
      CalcAdjugate(Trans.Elem1->Jacobian(), adjJ);
      adjJ.Mult(ni, nh);
      if (kappa_is_nonzero)
      {
         wq = ni * nor;
      }
      // Note: in the jump term, we use 1/h1 = |nor|/det(J1) which is
      // independent of Loc1 and always gives the size of element 1 in
      // direction perpendicular to the face. Indeed, for linear transformation
      //     |nor|=measure(face)/measure(ref. face),
      //   det(J1)=measure(element)/measure(ref. element),
      // and the ratios measure(ref. element)/measure(ref. face) are
      // compatible for all element/face pairs.
      // For example: meas(ref. tetrahedron)/meas(ref. triangle) = 1/3, and
      // for any tetrahedron vol(tet)=(1/3)*height*area(base).
      // For interior faces: q_e/h_e=(q1/h1+q2/h2)/2.

      dshape1.Mult(nh, dshape1dn);
      for (int i = 0; i < ndof1; i++)
         for (int j = 0; j < ndof1; j++)
         {
            elmat(i, j) += shape1(i) * dshape1dn(j);
         }

      if (ndof2)
      {
         Trans.Loc2.Transform(ip, eip2);
         el2.CalcShape(eip2, shape2);
         el2.CalcDShape(eip2, dshape2);
         Trans.Elem2->SetIntPoint(&eip2);
         w = ip.weight/2/Trans.Elem2->Weight();
         if (!MQ)
         {
            if (Q)
            {
               w *= Q->Eval(*Trans.Elem2);
            }
            ni.Set(w, nor);
         }
         else
         {
            nh.Set(w, nor);
            MQ->Eval(mq, *Trans.Elem2);
            mq.MultTranspose(nh, ni);
         }
         CalcAdjugate(Trans.Elem2->Jacobian(), adjJ);
         adjJ.Mult(ni, nh);
         if (kappa_is_nonzero)
         {
            wq += ni * nor;
         }

         dshape2.Mult(nh, dshape2dn);

         for (int i = 0; i < ndof1; i++)
            for (int j = 0; j < ndof2; j++)
            {
               elmat(i, ndof1 + j) += shape1(i) * dshape2dn(j);
            }

         for (int i = 0; i < ndof2; i++)
            for (int j = 0; j < ndof1; j++)
            {
               elmat(ndof1 + i, j) -= shape2(i) * dshape1dn(j);
            }

         for (int i = 0; i < ndof2; i++)
            for (int j = 0; j < ndof2; j++)
            {
               elmat(ndof1 + i, ndof1 + j) -= shape2(i) * dshape2dn(j);
            }
      }

      if (kappa_is_nonzero)
      {
         // only assemble the lower triangular part of jmat
         wq *= kappa;
         for (int i = 0; i < ndof1; i++)
         {
            const double wsi = wq*shape1(i);
            for (int j = 0; j <= i; j++)
            {
               jmat(i, j) += wsi * shape1(j);
            }
         }
         if (ndof2)
         {
            for (int i = 0; i < ndof2; i++)
            {
               const int i2 = ndof1 + i;
               const double wsi = wq*shape2(i);
               for (int j = 0; j < ndof1; j++)
               {
                  jmat(i2, j) -= wsi * shape1(j);
               }
               for (int j = 0; j <= i; j++)
               {
                  jmat(i2, ndof1 + j) += wsi * shape2(j);
               }
            }
         }
      }
   }

   // elmat := -elmat + sigma*elmat^t + jmat
   if (kappa_is_nonzero)
   {
      for (int i = 0; i < ndofs; i++)
      {
         for (int j = 0; j < i; j++)
         {
            double aij = elmat(i,j), aji = elmat(j,i), mij = jmat(i,j);
            elmat(i,j) = sigma*aji - aij + mij;
            elmat(j,i) = sigma*aij - aji + mij;
         }
         elmat(i,i) = (sigma - 1.)*elmat(i,i) + jmat(i,i);
      }
   }
   else
   {
      for (int i = 0; i < ndofs; i++)
      {
         for (int j = 0; j < i; j++)
         {
            double aij = elmat(i,j), aji = elmat(j,i);
            elmat(i,j) = sigma*aji - aij;
            elmat(j,i) = sigma*aij - aji;
         }
         elmat(i,i) *= (sigma - 1.);
      }
   }
}


// static method
void DGElasticityIntegrator::AssembleBlock(
   const int dim, const int row_ndofs, const int col_ndofs,
   const int row_offset, const int col_offset,
   const double jmatcoef, const Vector &col_nL, const Vector &col_nM,
   const Vector &row_shape, const Vector &col_shape,
   const Vector &col_dshape_dnM, const DenseMatrix &col_dshape,
   DenseMatrix &elmat, DenseMatrix &jmat)
{
   for (int jm = 0, j = col_offset; jm < dim; ++jm)
   {
      for (int jdof = 0; jdof < col_ndofs; ++jdof, ++j)
      {
         const double t2 = col_dshape_dnM(jdof);
         for (int im = 0, i = row_offset; im < dim; ++im)
         {
            const double t1 = col_dshape(jdof, jm) * col_nL(im);
            const double t3 = col_dshape(jdof, im) * col_nM(jm);
            const double tt = t1 + ((im == jm) ? t2 : 0.0) + t3;
            for (int idof = 0; idof < row_ndofs; ++idof, ++i)
            {
               elmat(i, j) += row_shape(idof) * tt;
            }
         }
      }
   }

   if (jmatcoef == 0.0) { return; }

   for (int d = 0; d < dim; ++d)
   {
      const int jo = col_offset + d*col_ndofs;
      const int io = row_offset + d*row_ndofs;
      for (int jdof = 0, j = jo; jdof < col_ndofs; ++jdof, ++j)
      {
         const double sj = jmatcoef * col_shape(jdof);
         for (int i = max(io,j), idof = i - io; idof < row_ndofs; ++idof, ++i)
         {
            jmat(i, j) += row_shape(idof) * sj;
         }
      }
   }
}

void DGElasticityIntegrator::AssembleFaceMatrix(
   const FiniteElement &el1, const FiniteElement &el2,
   FaceElementTransformations &Trans, DenseMatrix &elmat)
{
#ifdef MFEM_THREAD_SAFE
   // For descriptions of these variables, see the class declaration.
   Vector shape1, shape2;
   DenseMatrix dshape1, dshape2;
   DenseMatrix adjJ;
   DenseMatrix dshape1_ps, dshape2_ps;
   Vector nor;
   Vector nL1, nL2;
   Vector nM1, nM2;
   Vector dshape1_dnM, dshape2_dnM;
   DenseMatrix jmat;
#endif

   const int dim = el1.GetDim();
   const int ndofs1 = el1.GetDof();
   const int ndofs2 = (Trans.Elem2No >= 0) ? el2.GetDof() : 0;
   const int nvdofs = dim*(ndofs1 + ndofs2);

   // Initially 'elmat' corresponds to the term:
   //    < { sigma(u) . n }, [v] > =
   //    < { (lambda div(u) I + mu (grad(u) + grad(u)^T)) . n }, [v] >
   // But eventually, it's going to be replaced by:
   //    elmat := -elmat + alpha*elmat^T + jmat
   elmat.SetSize(nvdofs);
   elmat = 0.;

   const bool kappa_is_nonzero = (kappa != 0.0);
   if (kappa_is_nonzero)
   {
      jmat.SetSize(nvdofs);
      jmat = 0.;
   }

   adjJ.SetSize(dim);
   shape1.SetSize(ndofs1);
   dshape1.SetSize(ndofs1, dim);
   dshape1_ps.SetSize(ndofs1, dim);
   nor.SetSize(dim);
   nL1.SetSize(dim);
   nM1.SetSize(dim);
   dshape1_dnM.SetSize(ndofs1);

   if (ndofs2)
   {
      shape2.SetSize(ndofs2);
      dshape2.SetSize(ndofs2, dim);
      dshape2_ps.SetSize(ndofs2, dim);
      nL2.SetSize(dim);
      nM2.SetSize(dim);
      dshape2_dnM.SetSize(ndofs2);
   }

   const IntegrationRule *ir = IntRule;
   if (ir == NULL)
   {
      // a simple choice for the integration order; is this OK?
      const int order = 2 * max(el1.GetOrder(), ndofs2 ? el2.GetOrder() : 0);
      ir = &IntRules.Get(Trans.FaceGeom, order);
   }

   for (int pind = 0; pind < ir->GetNPoints(); ++pind)
   {
      const IntegrationPoint &ip = ir->IntPoint(pind);
      IntegrationPoint eip1, eip2; // integration point in the reference space
      Trans.Loc1.Transform(ip, eip1);
      Trans.Face->SetIntPoint(&ip);
      Trans.Elem1->SetIntPoint(&eip1);

      el1.CalcShape(eip1, shape1);
      el1.CalcDShape(eip1, dshape1);

      CalcAdjugate(Trans.Elem1->Jacobian(), adjJ);
      Mult(dshape1, adjJ, dshape1_ps);

      if (dim == 1)
      {
         nor(0) = 2*eip1.x - 1.0;
      }
      else
      {
         CalcOrtho(Trans.Face->Jacobian(), nor);
      }

      double w, wLM;
      if (ndofs2)
      {
         Trans.Loc2.Transform(ip, eip2);
         Trans.Elem2->SetIntPoint(&eip2);
         el2.CalcShape(eip2, shape2);
         el2.CalcDShape(eip2, dshape2);
         CalcAdjugate(Trans.Elem2->Jacobian(), adjJ);
         Mult(dshape2, adjJ, dshape2_ps);

         w = ip.weight/2;
         const double w2 = w / Trans.Elem2->Weight();
         const double wL2 = w2 * lambda->Eval(*Trans.Elem2);
         const double wM2 = w2 * mu->Eval(*Trans.Elem2);
         nL2.Set(wL2, nor);
         nM2.Set(wM2, nor);
         wLM = (wL2 + 2.0*wM2);
         dshape2_ps.Mult(nM2, dshape2_dnM);
      }
      else
      {
         w = ip.weight;
         wLM = 0.0;
      }

      {
         const double w1 = w / Trans.Elem1->Weight();
         const double wL1 = w1 * lambda->Eval(*Trans.Elem1);
         const double wM1 = w1 * mu->Eval(*Trans.Elem1);
         nL1.Set(wL1, nor);
         nM1.Set(wM1, nor);
         wLM += (wL1 + 2.0*wM1);
         dshape1_ps.Mult(nM1, dshape1_dnM);
      }

      const double jmatcoef = kappa * (nor*nor) * wLM;

      // (1,1) block
      AssembleBlock(
         dim, ndofs1, ndofs1, 0, 0, jmatcoef, nL1, nM1,
         shape1, shape1, dshape1_dnM, dshape1_ps, elmat, jmat);

      if (ndofs2 == 0) { continue; }

      // In both elmat and jmat, shape2 appears only with a minus sign.
      shape2.Neg();

      // (1,2) block
      AssembleBlock(
         dim, ndofs1, ndofs2, 0, dim*ndofs1, jmatcoef, nL2, nM2,
         shape1, shape2, dshape2_dnM, dshape2_ps, elmat, jmat);
      // (2,1) block
      AssembleBlock(
         dim, ndofs2, ndofs1, dim*ndofs1, 0, jmatcoef, nL1, nM1,
         shape2, shape1, dshape1_dnM, dshape1_ps, elmat, jmat);
      // (2,2) block
      AssembleBlock(
         dim, ndofs2, ndofs2, dim*ndofs1, dim*ndofs1, jmatcoef, nL2, nM2,
         shape2, shape2, dshape2_dnM, dshape2_ps, elmat, jmat);
   }

   // elmat := -elmat + alpha*elmat^t + jmat
   if (kappa_is_nonzero)
   {
      for (int i = 0; i < nvdofs; ++i)
      {
         for (int j = 0; j < i; ++j)
         {
            double aij = elmat(i,j), aji = elmat(j,i), mij = jmat(i,j);
            elmat(i,j) = alpha*aji - aij + mij;
            elmat(j,i) = alpha*aij - aji + mij;
         }
         elmat(i,i) = (alpha - 1.)*elmat(i,i) + jmat(i,i);
      }
   }
   else
   {
      for (int i = 0; i < nvdofs; ++i)
      {
         for (int j = 0; j < i; ++j)
         {
            double aij = elmat(i,j), aji = elmat(j,i);
            elmat(i,j) = alpha*aji - aij;
            elmat(j,i) = alpha*aij - aji;
         }
         elmat(i,i) *= (alpha - 1.);
      }
   }
}


void TraceJumpIntegrator::AssembleFaceMatrix(
   const FiniteElement &trial_face_fe, const FiniteElement &test_fe1,
   const FiniteElement &test_fe2, FaceElementTransformations &Trans,
   DenseMatrix &elmat)
{
   int i, j, face_ndof, ndof1, ndof2;
   int order;

   double w;

   face_ndof = trial_face_fe.GetDof();
   ndof1 = test_fe1.GetDof();

   face_shape.SetSize(face_ndof);
   shape1.SetSize(ndof1);

   if (Trans.Elem2No >= 0)
   {
      ndof2 = test_fe2.GetDof();
      shape2.SetSize(ndof2);
   }
   else
   {
      ndof2 = 0;
   }

   elmat.SetSize(ndof1 + ndof2, face_ndof);
   elmat = 0.0;

   const IntegrationRule *ir = IntRule;
   if (ir == NULL)
   {
      if (Trans.Elem2No >= 0)
      {
         order = max(test_fe1.GetOrder(), test_fe2.GetOrder());
      }
      else
      {
         order = test_fe1.GetOrder();
      }
      order += trial_face_fe.GetOrder();
      if (trial_face_fe.GetMapType() == FiniteElement::VALUE)
      {
         order += Trans.Face->OrderW();
      }
      ir = &IntRules.Get(Trans.FaceGeom, order);
   }

   for (int p = 0; p < ir->GetNPoints(); p++)
   {
      const IntegrationPoint &ip = ir->IntPoint(p);
      IntegrationPoint eip1, eip2;
      // Trace finite element shape function
      Trans.Face->SetIntPoint(&ip);
      trial_face_fe.CalcShape(ip, face_shape);
      // Side 1 finite element shape function
      Trans.Loc1.Transform(ip, eip1);
      test_fe1.CalcShape(eip1, shape1);
      Trans.Elem1->SetIntPoint(&eip1);
      if (ndof2)
      {
         // Side 2 finite element shape function
         Trans.Loc2.Transform(ip, eip2);
         test_fe2.CalcShape(eip2, shape2);
         Trans.Elem2->SetIntPoint(&eip2);
      }
      w = ip.weight;
      if (trial_face_fe.GetMapType() == FiniteElement::VALUE)
      {
         w *= Trans.Face->Weight();
      }
      face_shape *= w;
      for (i = 0; i < ndof1; i++)
         for (j = 0; j < face_ndof; j++)
         {
            elmat(i, j) += shape1(i) * face_shape(j);
         }
      if (ndof2)
      {
         // Subtract contribution from side 2
         for (i = 0; i < ndof2; i++)
            for (j = 0; j < face_ndof; j++)
            {
               elmat(ndof1+i, j) -= shape2(i) * face_shape(j);
            }
      }
   }
}

void NormalTraceJumpIntegrator::AssembleFaceMatrix(
   const FiniteElement &trial_face_fe, const FiniteElement &test_fe1,
   const FiniteElement &test_fe2, FaceElementTransformations &Trans,
   DenseMatrix &elmat)
{
   int i, j, face_ndof, ndof1, ndof2, dim;
   int order;

   MFEM_VERIFY(trial_face_fe.GetMapType() == FiniteElement::VALUE, "");

   face_ndof = trial_face_fe.GetDof();
   ndof1 = test_fe1.GetDof();
   dim = test_fe1.GetDim();

   face_shape.SetSize(face_ndof);
   normal.SetSize(dim);
   shape1.SetSize(ndof1,dim);
   shape1_n.SetSize(ndof1);

   if (Trans.Elem2No >= 0)
   {
      ndof2 = test_fe2.GetDof();
      shape2.SetSize(ndof2,dim);
      shape2_n.SetSize(ndof2);
   }
   else
   {
      ndof2 = 0;
   }

   elmat.SetSize(ndof1 + ndof2, face_ndof);
   elmat = 0.0;

   const IntegrationRule *ir = IntRule;
   if (ir == NULL)
   {
      if (Trans.Elem2No >= 0)
      {
         order = max(test_fe1.GetOrder(), test_fe2.GetOrder()) - 1;
      }
      else
      {
         order = test_fe1.GetOrder() - 1;
      }
      order += trial_face_fe.GetOrder();
      ir = &IntRules.Get(Trans.FaceGeom, order);
   }

   for (int p = 0; p < ir->GetNPoints(); p++)
   {
      const IntegrationPoint &ip = ir->IntPoint(p);
      IntegrationPoint eip1, eip2;
      // Trace finite element shape function
      trial_face_fe.CalcShape(ip, face_shape);
      Trans.Loc1.Transf.SetIntPoint(&ip);
      CalcOrtho(Trans.Loc1.Transf.Jacobian(), normal);
      // Side 1 finite element shape function
      Trans.Loc1.Transform(ip, eip1);
      test_fe1.CalcVShape(eip1, shape1);
      shape1.Mult(normal, shape1_n);
      if (ndof2)
      {
         // Side 2 finite element shape function
         Trans.Loc2.Transform(ip, eip2);
         test_fe2.CalcVShape(eip2, shape2);
         Trans.Loc2.Transf.SetIntPoint(&ip);
         CalcOrtho(Trans.Loc2.Transf.Jacobian(), normal);
         shape2.Mult(normal, shape2_n);
      }
      face_shape *= ip.weight;
      for (i = 0; i < ndof1; i++)
         for (j = 0; j < face_ndof; j++)
         {
            elmat(i, j) -= shape1_n(i) * face_shape(j);
         }
      if (ndof2)
      {
         // Subtract contribution from side 2
         for (i = 0; i < ndof2; i++)
            for (j = 0; j < face_ndof; j++)
            {
               elmat(ndof1+i, j) += shape2_n(i) * face_shape(j);
            }
      }
   }
}


void NormalInterpolator::AssembleElementMatrix2(
   const FiniteElement &dom_fe, const FiniteElement &ran_fe,
   ElementTransformation &Trans, DenseMatrix &elmat)
{
   int spaceDim = Trans.GetSpaceDim();
   elmat.SetSize(ran_fe.GetDof(), spaceDim*dom_fe.GetDof());
   Vector n(spaceDim), shape(dom_fe.GetDof());

   const IntegrationRule &ran_nodes = ran_fe.GetNodes();
   for (int i = 0; i < ran_nodes.Size(); i++)
   {
      const IntegrationPoint &ip = ran_nodes.IntPoint(i);
      Trans.SetIntPoint(&ip);
      CalcOrtho(Trans.Jacobian(), n);
      dom_fe.CalcShape(ip, shape);
      for (int j = 0; j < shape.Size(); j++)
      {
         for (int d = 0; d < spaceDim; d++)
         {
            elmat(i, j+d*shape.Size()) = shape(j)*n(d);
         }
      }
   }
}


namespace internal
{

// Scalar shape functions scaled by scalar coefficient.
// Used in the implementation of class ScalarProductInterpolator below.
struct ShapeCoefficient : public VectorCoefficient
{
   Coefficient &Q;
   const FiniteElement &fe;

   ShapeCoefficient(Coefficient &q, const FiniteElement &fe_)
      : VectorCoefficient(fe_.GetDof()), Q(q), fe(fe_) { }

   using VectorCoefficient::Eval;
   virtual void Eval(Vector &V, const ElementTransformation &T) const
   {
      V.SetSize(vdim);
      fe.CalcPhysShape(T, V);
      V *= Q.Eval(T);
   }
#ifdef MFEM_DEPRECATED
   virtual void Eval(Vector &V, ElementTransformation &T,
                     const IntegrationPoint &ip)
   { return Eval(V, T); }
#endif
};

}

void
ScalarProductInterpolator::AssembleElementMatrix2(const FiniteElement &dom_fe,
                                                  const FiniteElement &ran_fe,
                                                  ElementTransformation &Trans,
                                                  DenseMatrix &elmat)
{
   internal::ShapeCoefficient dom_shape_coeff(*Q, dom_fe);

   elmat.SetSize(ran_fe.GetDof(),dom_fe.GetDof());

   Vector elmat_as_vec(elmat.Data(), ran_fe.GetDof()*dom_fe.GetDof());

   ran_fe.Project(dom_shape_coeff, Trans, elmat_as_vec);
}


void
ScalarVectorProductInterpolator::AssembleElementMatrix2(
   const FiniteElement &dom_fe,
   const FiniteElement &ran_fe,
   ElementTransformation &Trans,
   DenseMatrix &elmat)
{
   // Vector shape functions scaled by scalar coefficient
   struct VShapeCoefficient : public MatrixCoefficient
   {
      Coefficient &Q;
      const FiniteElement &fe;

      VShapeCoefficient(Coefficient &q, const FiniteElement &fe_, int sdim)
         : MatrixCoefficient(fe_.GetDof(), sdim), Q(q), fe(fe_) { }

      virtual void Eval(DenseMatrix &M, const ElementTransformation &T) const
      {
         M.SetSize(height, width);
         fe.CalcPhysVShape(T, M);
         M *= Q.Eval(T);
      }

#ifdef MFEM_DEPRECATED
      virtual void Eval(DenseMatrix &M, ElementTransformation &T,
                        const IntegrationPoint &ip)
      { return Eval(M, T); }
#endif
   };

   VShapeCoefficient dom_shape_coeff(*Q, dom_fe, Trans.GetSpaceDim());

   elmat.SetSize(ran_fe.GetDof(),dom_fe.GetDof());

   Vector elmat_as_vec(elmat.Data(), ran_fe.GetDof()*dom_fe.GetDof());

   ran_fe.ProjectMatrixCoefficient(dom_shape_coeff, Trans, elmat_as_vec);
}


void
VectorScalarProductInterpolator::AssembleElementMatrix2(
   const FiniteElement &dom_fe,
   const FiniteElement &ran_fe,
   ElementTransformation &Trans,
   DenseMatrix &elmat)
{
   // Scalar shape functions scaled by vector coefficient
   struct VecShapeCoefficient : public MatrixCoefficient
   {
      VectorCoefficient &VQ;
      const FiniteElement &fe;
      mutable Vector vc, shape;

      VecShapeCoefficient(VectorCoefficient &vq, const FiniteElement &fe_)
         : MatrixCoefficient(fe_.GetDof(), vq.GetVDim()), VQ(vq), fe(fe_),
           vc(width), shape(height) { }

      virtual void Eval(DenseMatrix &M, const ElementTransformation &T) const
      {
         M.SetSize(height, width);
         VQ.Eval(vc, T);
         fe.CalcPhysShape(T, shape);
         MultVWt(shape, vc, M);
      }

#ifdef MFEM_DEPRECATED
      virtual void Eval(DenseMatrix &M, ElementTransformation &T,
                        const IntegrationPoint &ip)
      { return Eval(M, T); }
#endif
   };

   VecShapeCoefficient dom_shape_coeff(*VQ, dom_fe);

   elmat.SetSize(ran_fe.GetDof(),dom_fe.GetDof());

   Vector elmat_as_vec(elmat.Data(), ran_fe.GetDof()*dom_fe.GetDof());

   ran_fe.ProjectMatrixCoefficient(dom_shape_coeff, Trans, elmat_as_vec);
}


void
VectorCrossProductInterpolator::AssembleElementMatrix2(
   const FiniteElement &dom_fe,
   const FiniteElement &ran_fe,
   ElementTransformation &Trans,
   DenseMatrix &elmat)
{
   // Vector coefficient product with vector shape functions
   struct VCrossVShapeCoefficient : public MatrixCoefficient
   {
      VectorCoefficient &VQ;
      const FiniteElement &fe;
      mutable DenseMatrix vshape;
      mutable Vector vc;

      VCrossVShapeCoefficient(VectorCoefficient &vq, const FiniteElement &fe_)
         : MatrixCoefficient(fe_.GetDof(), vq.GetVDim()), VQ(vq), fe(fe_),
           vshape(height, width), vc(width)
      {
         MFEM_ASSERT(width == 3, "");
      }

      virtual void Eval(DenseMatrix &M, const ElementTransformation &T) const
      {
         M.SetSize(height, width);
         VQ.Eval(vc, T);
         fe.CalcPhysVShape(T, vshape);
         for (int k = 0; k < height; k++)
         {
            M(k,0) = vc(1) * vshape(k,2) - vc(2) * vshape(k,1);
            M(k,1) = vc(2) * vshape(k,0) - vc(0) * vshape(k,2);
            M(k,2) = vc(0) * vshape(k,1) - vc(1) * vshape(k,0);
         }
      }

#ifdef MFEM_DEPRECATED
      virtual void Eval(DenseMatrix &M, ElementTransformation &T,
                        const IntegrationPoint &ip)
      { return Eval(M, T); }
#endif
   };

   VCrossVShapeCoefficient dom_shape_coeff(*VQ, dom_fe);

   if (ran_fe.GetRangeType() == FiniteElement::SCALAR)
   {
      elmat.SetSize(ran_fe.GetDof()*VQ->GetVDim(),dom_fe.GetDof());
   }
   else
   {
      elmat.SetSize(ran_fe.GetDof(),dom_fe.GetDof());
   }

   Vector elmat_as_vec(elmat.Data(), elmat.Height()*elmat.Width());

   ran_fe.ProjectMatrixCoefficient(dom_shape_coeff, Trans, elmat_as_vec);
}


namespace internal
{

// Vector shape functions dot product with a vector coefficient.
// Used in the implementation of class VectorInnerProductInterpolator below.
struct VDotVShapeCoefficient : public VectorCoefficient
{
   VectorCoefficient &VQ;
   const FiniteElement &fe;
   mutable DenseMatrix vshape;
   mutable Vector vc;

   VDotVShapeCoefficient(VectorCoefficient &vq, const FiniteElement &fe_)
      : VectorCoefficient(fe_.GetDof()), VQ(vq), fe(fe_),
        vshape(vdim, vq.GetVDim()), vc(vq.GetVDim()) { }

   using VectorCoefficient::Eval;
   virtual void Eval(Vector &V, const ElementTransformation &T) const
   {
      V.SetSize(vdim);
      VQ.Eval(vc, T);
      fe.CalcPhysVShape(T, vshape);
      vshape.Mult(vc, V);
   }

#ifdef MFEM_DEPRECATED
   virtual void Eval(Vector &V, ElementTransformation &T,
                     const IntegrationPoint &ip)
   { return Eval(V, T); }
#endif
};

}

void
VectorInnerProductInterpolator::AssembleElementMatrix2(
   const FiniteElement &dom_fe,
   const FiniteElement &ran_fe,
   ElementTransformation &Trans,
   DenseMatrix &elmat)
{
   internal::VDotVShapeCoefficient dom_shape_coeff(*VQ, dom_fe);

   elmat.SetSize(ran_fe.GetDof(),dom_fe.GetDof());

   Vector elmat_as_vec(elmat.Data(), elmat.Height()*elmat.Width());

   ran_fe.Project(dom_shape_coeff, Trans, elmat_as_vec);
}

}<|MERGE_RESOLUTION|>--- conflicted
+++ resolved
@@ -1370,11 +1370,7 @@
          dshapedxi(l) = dshapedxt(l,xi);
       }
 
-<<<<<<< HEAD
-      shape *= Q.Eval(Trans) * det * ip.weight;
-=======
-      shape *= Q->Eval(Trans,ip) * det * ip.weight;
->>>>>>> 18f0cf08
+      shape *= Q->Eval(Trans) * det * ip.weight;
       AddMultVWt (shape, dshapedxi, elmat);
    }
 }
