// Copyright (c) 2010, Lawrence Livermore National Security, LLC. Produced at
// the Lawrence Livermore National Laboratory. LLNL-CODE-443211. All Rights
// reserved. See file COPYRIGHT for details.
//
// This file is part of the MFEM library. For more information and source code
// availability see http://mfem.org.
//
// MFEM is free software; you can redistribute it and/or modify it under the
// terms of the GNU Lesser General Public License (as published by the Free
// Software Foundation) version 2.1 dated February 1999.

#include "../general/forall.hpp"
#include "bilininteg.hpp"
#include "gridfunc.hpp"

using namespace std;

namespace mfem
{

// PA Diffusion Integrator

// OCCA 2D Assemble kernel
#ifdef MFEM_USE_OCCA
static void OccaPADiffusionSetup2D(const int D1D,
                                   const int Q1D,
                                   const int NE,
                                   const Array<double> &W,
                                   const Vector &J,
                                   const Vector &C,
                                   Vector &op)
{
   occa::properties props;
   props["defines/D1D"] = D1D;
   props["defines/Q1D"] = Q1D;
   const occa::memory o_W = OccaMemoryRead(W.GetMemory(), W.Size());
   const occa::memory o_J = OccaMemoryRead(J.GetMemory(), J.Size());
   const occa::memory o_C = OccaMemoryRead(C.GetMemory(), C.Size());
   occa::memory o_op = OccaMemoryWrite(op.GetMemory(), op.Size());
   const bool const_c = C.Size() == 1;
   const occa_id_t id = std::make_pair(D1D,Q1D);
   static occa_kernel_t OccaDiffSetup2D_ker;
   if (OccaDiffSetup2D_ker.find(id) == OccaDiffSetup2D_ker.end())
   {
      const occa::kernel DiffusionSetup2D =
         mfem::OccaDev().buildKernel("occa://mfem/fem/occa.okl",
                                     "DiffusionSetup2D", props);
      OccaDiffSetup2D_ker.emplace(id, DiffusionSetup2D);
   }
   OccaDiffSetup2D_ker.at(id)(NE, o_W, o_J, o_C, o_op, const_c);
}

static void OccaPADiffusionSetup3D(const int D1D,
                                   const int Q1D,
                                   const int NE,
                                   const Array<double> &W,
                                   const Vector &J,
                                   const Vector &C,
                                   Vector &op)
{
   occa::properties props;
   props["defines/D1D"] = D1D;
   props["defines/Q1D"] = Q1D;
   const occa::memory o_W = OccaMemoryRead(W.GetMemory(), W.Size());
   const occa::memory o_J = OccaMemoryRead(J.GetMemory(), J.Size());
   const occa::memory o_C = OccaMemoryRead(C.GetMemory(), C.Size());
   occa::memory o_op = OccaMemoryWrite(op.GetMemory(), op.Size());
   const bool const_c = C.Size() == 1;
   const occa_id_t id = std::make_pair(D1D,Q1D);
   static occa_kernel_t OccaDiffSetup3D_ker;
   if (OccaDiffSetup3D_ker.find(id) == OccaDiffSetup3D_ker.end())
   {
      const occa::kernel DiffusionSetup3D =
         mfem::OccaDev().buildKernel("occa://mfem/fem/occa.okl",
                                     "DiffusionSetup3D", props);
      OccaDiffSetup3D_ker.emplace(id, DiffusionSetup3D);
   }
   OccaDiffSetup3D_ker.at(id)(NE, o_W, o_J, o_C, o_op, const_c);
}
#endif // MFEM_USE_OCCA

// PA Diffusion Assemble 2D kernel
static void PADiffusionSetup2D(const int Q1D,
                               const int NE,
                               const Array<double> &w,
                               const Vector &j,
                               const Vector &c,
                               Vector &d)
{
   const int NQ = Q1D*Q1D;
   const bool const_c = c.Size() == 1;
   auto W = w.Read();

   auto J = Reshape(j.Read(), NQ, 2, 2, NE);
   auto C = const_c ? Reshape(c.Read(), 1, 1) : Reshape(c.Read(), NQ, NE);
   auto D = Reshape(d.Write(), NQ, 3, NE);

   MFEM_FORALL(e, NE,
   {
      for (int q = 0; q < NQ; ++q)
      {
         const double J11 = J(q,0,0,e);
         const double J21 = J(q,1,0,e);
         const double J12 = J(q,0,1,e);
         const double J22 = J(q,1,1,e);
         const double coeff = const_c ? C(0,0) : C(q,e);
         const double c_detJ = W[q] * coeff / ((J11*J22)-(J21*J12));
         D(q,0,e) =  c_detJ * (J12*J12 + J22*J22); // 1,1
         D(q,1,e) = -c_detJ * (J12*J11 + J22*J21); // 1,2
         D(q,2,e) =  c_detJ * (J11*J11 + J21*J21); // 2,2
      }
   });
}

// PA Diffusion Assemble 3D kernel
static void PADiffusionSetup3D(const int Q1D,
                               const int NE,
                               const Array<double> &w,
                               const Vector &j,
                               const Vector &c,
                               Vector &d)
{
   const int NQ = Q1D*Q1D*Q1D;
   const bool const_c = c.Size() == 1;
   auto W = w.Read();
   auto J = Reshape(j.Read(), NQ, 3, 3, NE);
   auto C = const_c ? Reshape(c.Read(), 1, 1) : Reshape(c.Read(), NQ, NE);
   auto D = Reshape(d.Write(), NQ, 6, NE);
   MFEM_FORALL(e, NE,
   {
      for (int q = 0; q < NQ; ++q)
      {
         const double J11 = J(q,0,0,e);
         const double J21 = J(q,1,0,e);
         const double J31 = J(q,2,0,e);
         const double J12 = J(q,0,1,e);
         const double J22 = J(q,1,1,e);
         const double J32 = J(q,2,1,e);
         const double J13 = J(q,0,2,e);
         const double J23 = J(q,1,2,e);
         const double J33 = J(q,2,2,e);
         const double detJ = J11 * (J22 * J33 - J32 * J23) -
         /* */               J21 * (J12 * J33 - J32 * J13) +
         /* */               J31 * (J12 * J23 - J22 * J13);
         const double coeff = const_c ? C(0,0) : C(q,e);
         const double c_detJ = W[q] * coeff / detJ;
         // adj(J)
         const double A11 = (J22 * J33) - (J23 * J32);
         const double A12 = (J32 * J13) - (J12 * J33);
         const double A13 = (J12 * J23) - (J22 * J13);
         const double A21 = (J31 * J23) - (J21 * J33);
         const double A22 = (J11 * J33) - (J13 * J31);
         const double A23 = (J21 * J13) - (J11 * J23);
         const double A31 = (J21 * J32) - (J31 * J22);
         const double A32 = (J31 * J12) - (J11 * J32);
         const double A33 = (J11 * J22) - (J12 * J21);
         // detJ J^{-1} J^{-T} = (1/detJ) adj(J) adj(J)^T
         D(q,0,e) = c_detJ * (A11*A11 + A12*A12 + A13*A13); // 1,1
         D(q,1,e) = c_detJ * (A11*A21 + A12*A22 + A13*A23); // 2,1
         D(q,2,e) = c_detJ * (A11*A31 + A12*A32 + A13*A33); // 3,1
         D(q,3,e) = c_detJ * (A21*A21 + A22*A22 + A23*A23); // 2,2
         D(q,4,e) = c_detJ * (A21*A31 + A22*A32 + A23*A33); // 3,2
         D(q,5,e) = c_detJ * (A31*A31 + A32*A32 + A33*A33); // 3,3
      }
   });
}

static void PADiffusionSetup(const int dim,
                             const int D1D,
                             const int Q1D,
                             const int NE,
                             const Array<double> &W,
                             const Vector &J,
                             const Vector &C,
                             Vector &D)
{
   if (dim == 1) { MFEM_ABORT("dim==1 not supported in PADiffusionSetup"); }
   if (dim == 2)
   {
#ifdef MFEM_USE_OCCA
      if (DeviceCanUseOcca())
      {
         OccaPADiffusionSetup2D(D1D, Q1D, NE, W, J, C, D);
         return;
      }
#endif // MFEM_USE_OCCA
      PADiffusionSetup2D(Q1D, NE, W, J, C, D);
   }
   if (dim == 3)
   {
#ifdef MFEM_USE_OCCA
      if (DeviceCanUseOcca())
      {
         OccaPADiffusionSetup3D(D1D, Q1D, NE, W, J, C, D);
         return;
      }
#endif // MFEM_USE_OCCA
      PADiffusionSetup3D(Q1D, NE, W, J, C, D);
   }
}

void DiffusionIntegrator::Setup(const FiniteElementSpace &fes)
{
   // Assumes tensor-product elements
   Mesh *mesh = fes.GetMesh();
   const FiniteElement &el = *fes.GetFE(0);
   const IntegrationRule *ir = IntRule ? IntRule : &GetRule(el, el);
   const int dims = el.GetDim();
   const int symmDims = (dims * (dims + 1)) / 2; // 1x1: 1, 2x2: 3, 3x3: 6
   const int nq = ir->GetNPoints();
   dim = mesh->Dimension();
   ne = fes.GetNE();
   geom = mesh->GetGeometricFactors(*ir, GeometricFactors::JACOBIANS);
   maps = &el.GetDofToQuad(*ir, DofToQuad::TENSOR);
   dofs1D = maps->ndof;
   quad1D = maps->nqpt;
   pa_data.SetSize(symmDims * nq * ne, Device::GetMemoryType());
<<<<<<< HEAD
   double coeff = 1.0;
   if (Q)
   {
      ConstantCoefficient *cQ = dynamic_cast<ConstantCoefficient*>(Q);
      MFEM_VERIFY(cQ != NULL, "only ConstantCoefficient is supported!");
      coeff = cQ->constant;
   }
   PADiffusionSetup(dim, dofs1D, quad1D, ne, ir->GetWeights(), geom->J,
                    coeff, pa_data);
=======
   Vector coeff;
   if (Q == nullptr)
   {
      coeff.SetSize(1);
      coeff(0) = 1.0;
   }
   else if (ConstantCoefficient* cQ = dynamic_cast<ConstantCoefficient*>(Q))
   {
      coeff.SetSize(1);
      coeff(0) = cQ->constant;
   }
   else
   {
      coeff.SetSize(nq * ne);
      auto C = Reshape(coeff.Write(), nq, ne);
      for (int e = 0; e < ne; ++e)
      {
         ElementTransformation& T = *fes.GetElementTransformation(e);
         for (int q = 0; q < nq; ++q)
         {
            C(q,e) = Q->Eval(T, ir->IntPoint(q));
         }
      }
   }
   PADiffusionSetup(dim, dofs1D, quad1D, ne, ir->GetWeights(), geom->J, coeff,
                    pa_data);
>>>>>>> 69b4ed53
}

#ifdef MFEM_USE_OCCA
// OCCA PA Diffusion Apply 2D kernel
static void OccaPADiffusionApply2D(const int D1D,
                                   const int Q1D,
                                   const int NE,
                                   const Array<double> &B,
                                   const Array<double> &G,
                                   const Array<double> &Bt,
                                   const Array<double> &Gt,
                                   const Vector &op,
                                   const Vector &x,
                                   Vector &y)
{
   occa::properties props;
   props["defines/D1D"] = D1D;
   props["defines/Q1D"] = Q1D;
   const occa::memory o_B = OccaMemoryRead(B.GetMemory(), B.Size());
   const occa::memory o_G = OccaMemoryRead(G.GetMemory(), G.Size());
   const occa::memory o_Bt = OccaMemoryRead(Bt.GetMemory(), Bt.Size());
   const occa::memory o_Gt = OccaMemoryRead(Gt.GetMemory(), Gt.Size());
   const occa::memory o_op = OccaMemoryRead(op.GetMemory(), op.Size());
   const occa::memory o_x = OccaMemoryRead(x.GetMemory(), x.Size());
   occa::memory o_y = OccaMemoryReadWrite(y.GetMemory(), y.Size());
   const occa_id_t id = std::make_pair(D1D,Q1D);
   if (!Device::Allows(Backend::OCCA_CUDA))
   {
      static occa_kernel_t OccaDiffApply2D_cpu;
      if (OccaDiffApply2D_cpu.find(id) == OccaDiffApply2D_cpu.end())
      {
         const occa::kernel DiffusionApply2D_CPU =
            mfem::OccaDev().buildKernel("occa://mfem/fem/occa.okl",
                                        "DiffusionApply2D_CPU", props);
         OccaDiffApply2D_cpu.emplace(id, DiffusionApply2D_CPU);
      }
      OccaDiffApply2D_cpu.at(id)(NE, o_B, o_G, o_Bt, o_Gt, o_op, o_x, o_y);
   }
   else
   {
      static occa_kernel_t OccaDiffApply2D_gpu;
      if (OccaDiffApply2D_gpu.find(id) == OccaDiffApply2D_gpu.end())
      {
         const occa::kernel DiffusionApply2D_GPU =
            mfem::OccaDev().buildKernel("occa://mfem/fem/occa.okl",
                                        "DiffusionApply2D_GPU", props);
         OccaDiffApply2D_gpu.emplace(id, DiffusionApply2D_GPU);
      }
      OccaDiffApply2D_gpu.at(id)(NE, o_B, o_G, o_Bt, o_Gt, o_op, o_x, o_y);
   }
}

// OCCA PA Diffusion Apply 3D kernel
static void OccaPADiffusionApply3D(const int D1D,
                                   const int Q1D,
                                   const int NE,
                                   const Array<double> &B,
                                   const Array<double> &G,
                                   const Array<double> &Bt,
                                   const Array<double> &Gt,
                                   const Vector &op,
                                   const Vector &x,
                                   Vector &y)
{
   occa::properties props;
   props["defines/D1D"] = D1D;
   props["defines/Q1D"] = Q1D;
   const occa::memory o_B = OccaMemoryRead(B.GetMemory(), B.Size());
   const occa::memory o_G = OccaMemoryRead(G.GetMemory(), G.Size());
   const occa::memory o_Bt = OccaMemoryRead(Bt.GetMemory(), Bt.Size());
   const occa::memory o_Gt = OccaMemoryRead(Gt.GetMemory(), Gt.Size());
   const occa::memory o_op = OccaMemoryRead(op.GetMemory(), op.Size());
   const occa::memory o_x = OccaMemoryRead(x.GetMemory(), x.Size());
   occa::memory o_y = OccaMemoryReadWrite(y.GetMemory(), y.Size());
   const occa_id_t id = std::make_pair(D1D,Q1D);
   if (!Device::Allows(Backend::OCCA_CUDA))
   {
      static occa_kernel_t OccaDiffApply3D_cpu;
      if (OccaDiffApply3D_cpu.find(id) == OccaDiffApply3D_cpu.end())
      {
         const occa::kernel DiffusionApply3D_CPU =
            mfem::OccaDev().buildKernel("occa://mfem/fem/occa.okl",
                                        "DiffusionApply3D_CPU", props);
         OccaDiffApply3D_cpu.emplace(id, DiffusionApply3D_CPU);
      }
      OccaDiffApply3D_cpu.at(id)(NE, o_B, o_G, o_Bt, o_Gt, o_op, o_x, o_y);
   }
   else
   {
      static occa_kernel_t OccaDiffApply3D_gpu;
      if (OccaDiffApply3D_gpu.find(id) == OccaDiffApply3D_gpu.end())
      {
         const occa::kernel DiffusionApply3D_GPU =
            mfem::OccaDev().buildKernel("occa://mfem/fem/occa.okl",
                                        "DiffusionApply3D_GPU", props);
         OccaDiffApply3D_gpu.emplace(id, DiffusionApply3D_GPU);
      }
      OccaDiffApply3D_gpu.at(id)(NE, o_B, o_G, o_Bt, o_Gt, o_op, o_x, o_y);
   }
}
#endif // MFEM_USE_OCCA


// PA Diffusion Apply 2D kernel
#ifndef MFEM_USE_JIT
template<const int T_D1D = 0,
         const int T_Q1D = 0>
static void PADiffusionApply2D(const int NE,
                               const Array<double> &b,
                               const Array<double> &g,
                               const Array<double> &bt,
                               const Array<double> &gt,
                               const Vector &_op,
                               const Vector &_x,
                               Vector &_y,
                               const int d1d = 0,
                               const int q1d = 0)
{
   const int D1D = T_D1D ? T_D1D : d1d;
   const int Q1D = T_Q1D ? T_Q1D : q1d;
   MFEM_VERIFY(D1D <= MAX_D1D, "");
   MFEM_VERIFY(Q1D <= MAX_Q1D, "");
   auto B = Reshape(b.Read(), Q1D, D1D);
   auto G = Reshape(g.Read(), Q1D, D1D);
   auto Bt = Reshape(bt.Read(), D1D, Q1D);
   auto Gt = Reshape(gt.Read(), D1D, Q1D);
   auto op = Reshape(_op.Read(), Q1D*Q1D, 3, NE);
   auto x = Reshape(_x.Read(), D1D, D1D, NE);
   auto y = Reshape(_y.ReadWrite(), D1D, D1D, NE);
   MFEM_FORALL(e, NE,
   {
      const int D1D = T_D1D ? T_D1D : d1d;
      const int Q1D = T_Q1D ? T_Q1D : q1d;
      // the following variables are evaluated at compile time
      constexpr int max_D1D = T_D1D ? T_D1D : MAX_D1D;
      constexpr int max_Q1D = T_Q1D ? T_Q1D : MAX_Q1D;

      double grad[max_Q1D][max_Q1D][2];
      for (int qy = 0; qy < Q1D; ++qy)
      {
         for (int qx = 0; qx < Q1D; ++qx)
         {
            grad[qy][qx][0] = 0.0;
            grad[qy][qx][1] = 0.0;
         }
      }
      for (int dy = 0; dy < D1D; ++dy)
      {
         double gradX[max_Q1D][2];
         for (int qx = 0; qx < Q1D; ++qx)
         {
            gradX[qx][0] = 0.0;
            gradX[qx][1] = 0.0;
         }
         for (int dx = 0; dx < D1D; ++dx)
         {
            const double s = x(dx,dy,e);
            for (int qx = 0; qx < Q1D; ++qx)
            {
               gradX[qx][0] += s * B(qx,dx);
               gradX[qx][1] += s * G(qx,dx);
            }
         }
         for (int qy = 0; qy < Q1D; ++qy)
         {
            const double wy  = B(qy,dy);
            const double wDy = G(qy,dy);
            for (int qx = 0; qx < Q1D; ++qx)
            {
               grad[qy][qx][0] += gradX[qx][1] * wy;
               grad[qy][qx][1] += gradX[qx][0] * wDy;
            }
         }
      }
      // Calculate Dxy, xDy in plane
      for (int qy = 0; qy < Q1D; ++qy)
      {
         for (int qx = 0; qx < Q1D; ++qx)
         {
            const int q = qx + qy * Q1D;

            const double O11 = op(q,0,e);
            const double O12 = op(q,1,e);
            const double O22 = op(q,2,e);

            const double gradX = grad[qy][qx][0];
            const double gradY = grad[qy][qx][1];

            grad[qy][qx][0] = (O11 * gradX) + (O12 * gradY);
            grad[qy][qx][1] = (O12 * gradX) + (O22 * gradY);
         }
      }
      for (int qy = 0; qy < Q1D; ++qy)
      {
         double gradX[max_D1D][2];
         for (int dx = 0; dx < D1D; ++dx)
         {
            gradX[dx][0] = 0;
            gradX[dx][1] = 0;
         }
         for (int qx = 0; qx < Q1D; ++qx)
         {
            const double gX = grad[qy][qx][0];
            const double gY = grad[qy][qx][1];
            for (int dx = 0; dx < D1D; ++dx)
            {
               const double wx  = Bt(dx,qx);
               const double wDx = Gt(dx,qx);
               gradX[dx][0] += gX * wDx;
               gradX[dx][1] += gY * wx;
            }
         }
         for (int dy = 0; dy < D1D; ++dy)
         {
            const double wy  = Bt(dy,qy);
            const double wDy = Gt(dy,qy);
            for (int dx = 0; dx < D1D; ++dx)
            {
               y(dx,dy,e) += ((gradX[dx][0] * wy) + (gradX[dx][1] * wDy));
            }
         }
      }
   });
}
#endif

// Shared memory PA Diffusion Apply 2D kernel
MFEM_JIT
template<const int T_D1D = 0,
         const int T_Q1D = 0,
         const int T_NBZ = 0>
static void SmemPADiffusionApply2D(const int NE,
                                   const Array<double> &_b,
                                   const Array<double> &_g,
                                   const Vector &_op,
                                   const Vector &_x,
                                   Vector &_y,
                                   const int d1d = 0,
                                   const int q1d = 0,
                                   const int nbz = 0)
{
   const int D1D = T_D1D ? T_D1D : d1d;
   const int Q1D = T_Q1D ? T_Q1D : q1d;
   constexpr int NBZ = T_NBZ ? T_NBZ : 1;
   constexpr int MQ1 = T_Q1D ? T_Q1D : MAX_Q1D;
   constexpr int MD1 = T_D1D ? T_D1D : MAX_D1D;
   MFEM_VERIFY(D1D <= MD1, "");
   MFEM_VERIFY(Q1D <= MQ1, "");
   auto b = Reshape(_b.Read(), Q1D, D1D);
   auto g = Reshape(_g.Read(), Q1D, D1D);
   auto op = Reshape(_op.Read(), Q1D*Q1D, 3, NE);
   auto x = Reshape(_x.Read(), D1D, D1D, NE);
   auto y = Reshape(_y.ReadWrite(), D1D, D1D, NE);
   MFEM_FORALL_2D(e, NE, Q1D, Q1D, NBZ,
   {
      const int tidz = MFEM_THREAD_ID(z);
      const int D1D = T_D1D ? T_D1D : d1d;
      const int Q1D = T_Q1D ? T_Q1D : q1d;
      constexpr int NBZ = T_NBZ ? T_NBZ : 1;
      constexpr int MQ1 = T_Q1D ? T_Q1D : MAX_Q1D;
      constexpr int MD1 = T_D1D ? T_D1D : MAX_D1D;
      MFEM_SHARED double sBG[2][MQ1*MD1];
      double (*B)[MD1] = (double (*)[MD1]) (sBG+0);
      double (*G)[MD1] = (double (*)[MD1]) (sBG+1);
      double (*Bt)[MQ1] = (double (*)[MQ1]) (sBG+0);
      double (*Gt)[MQ1] = (double (*)[MQ1]) (sBG+1);
      MFEM_SHARED double Xz[NBZ][MD1][MD1];
      MFEM_SHARED double GD[2][NBZ][MD1][MQ1];
      MFEM_SHARED double GQ[2][NBZ][MD1][MQ1];
      double (*X)[MD1] = (double (*)[MD1])(Xz + tidz);
      double (*DQ0)[MD1] = (double (*)[MD1])(GD[0] + tidz);
      double (*DQ1)[MD1] = (double (*)[MD1])(GD[1] + tidz);
      double (*QQ0)[MD1] = (double (*)[MD1])(GQ[0] + tidz);
      double (*QQ1)[MD1] = (double (*)[MD1])(GQ[1] + tidz);
      MFEM_FOREACH_THREAD(dy,y,D1D)
      {
         MFEM_FOREACH_THREAD(dx,x,D1D)
         {
            X[dy][dx] = x(dx,dy,e);
         }
      }
      if (tidz == 0)
      {
         MFEM_FOREACH_THREAD(d,y,D1D)
         {
            MFEM_FOREACH_THREAD(q,x,Q1D)
            {
               B[q][d] = b(q,d);
               G[q][d] = g(q,d);
            }
         }
      }
      MFEM_SYNC_THREAD;
      MFEM_FOREACH_THREAD(dy,y,D1D)
      {
         MFEM_FOREACH_THREAD(qx,x,Q1D)
         {
            double u = 0.0;
            double v = 0.0;
            for (int dx = 0; dx < D1D; ++dx)
            {
               const double coords = X[dy][dx];
               u += B[qx][dx] * coords;
               v += G[qx][dx] * coords;
            }
            DQ0[dy][qx] = u;
            DQ1[dy][qx] = v;
         }
      }
      MFEM_SYNC_THREAD;
      MFEM_FOREACH_THREAD(qy,y,Q1D)
      {
         MFEM_FOREACH_THREAD(qx,x,Q1D)
         {
            double u = 0.0;
            double v = 0.0;
            for (int dy = 0; dy < D1D; ++dy)
            {
               u += DQ1[dy][qx] * B[qy][dy];
               v += DQ0[dy][qx] * G[qy][dy];
            }
            QQ0[qy][qx] = u;
            QQ1[qy][qx] = v;
         }
      }
      MFEM_SYNC_THREAD;
      MFEM_UNROLL(Q1D);
      MFEM_FOREACH_THREAD(qy,y,Q1D)
      {
         MFEM_FOREACH_THREAD(qx,x,Q1D)
         {
            const int q = (qx + ((qy) * Q1D));
            const double O11 = op(q,0,e);
            const double O12 = op(q,1,e);
            const double O22 = op(q,2,e);
            const double gX = QQ0[qy][qx];
            const double gY = QQ1[qy][qx];
            QQ0[qy][qx] = (O11 * gX) + (O12 * gY);
            QQ1[qy][qx] = (O12 * gX) + (O22 * gY);
         }
      }
      MFEM_SYNC_THREAD;
      if (tidz == 0)
      {
         MFEM_FOREACH_THREAD(d,y,D1D)
         {
            MFEM_FOREACH_THREAD(q,x,Q1D)
            {
               Bt[d][q] = b(q,d);
               Gt[d][q] = g(q,d);
            }
         }
      }
      MFEM_SYNC_THREAD;
      MFEM_FOREACH_THREAD(qy,y,Q1D)
      {
         MFEM_FOREACH_THREAD(dx,x,D1D)
         {
            double u = 0.0;
            double v = 0.0;
            for (int qx = 0; qx < Q1D; ++qx)
            {
               u += Gt[dx][qx] * QQ0[qy][qx];
               v += Bt[dx][qx] * QQ1[qy][qx];
            }
            DQ0[qy][dx] = u;
            DQ1[qy][dx] = v;
         }
      }
      MFEM_SYNC_THREAD;
      MFEM_FOREACH_THREAD(dy,y,D1D)
      {
         MFEM_FOREACH_THREAD(dx,x,D1D)
         {
            double u = 0.0;
            double v = 0.0;
            for (int qy = 0; qy < Q1D; ++qy)
            {
               u += DQ0[qy][dx] * Bt[dy][qy];
               v += DQ1[qy][dx] * Gt[dy][qy];
            }
            y(dx,dy,e) += (u + v);
         }
      }
   });
}


// PA Diffusion Apply 3D kernel
#ifndef MFEM_USE_JIT
template<const int T_D1D = 0,
         const int T_Q1D = 0>
static void PADiffusionApply3D(const int NE,
                               const Array<double> &b,
                               const Array<double> &g,
                               const Array<double> &bt,
                               const Array<double> &gt,
                               const Vector &_op,
                               const Vector &_x,
                               Vector &_y,
                               const int d1d = 0,
                               const int q1d = 0)
{
   const int D1D = T_D1D ? T_D1D : d1d;
   const int Q1D = T_Q1D ? T_Q1D : q1d;
   MFEM_VERIFY(D1D <= MAX_D1D, "");
   MFEM_VERIFY(Q1D <= MAX_Q1D, "");
   auto B = Reshape(b.Read(), Q1D, D1D);
   auto G = Reshape(g.Read(), Q1D, D1D);
   auto Bt = Reshape(bt.Read(), D1D, Q1D);
   auto Gt = Reshape(gt.Read(), D1D, Q1D);
   auto op = Reshape(_op.Read(), Q1D*Q1D*Q1D, 6, NE);
   auto x = Reshape(_x.Read(), D1D, D1D, D1D, NE);
   auto y = Reshape(_y.ReadWrite(), D1D, D1D, D1D, NE);
   MFEM_FORALL(e, NE,
   {
      const int D1D = T_D1D ? T_D1D : d1d;
      const int Q1D = T_Q1D ? T_Q1D : q1d;
      constexpr int max_D1D = T_D1D ? T_D1D : MAX_D1D;
      constexpr int max_Q1D = T_Q1D ? T_Q1D : MAX_Q1D;
      double grad[max_Q1D][max_Q1D][max_Q1D][3];
      for (int qz = 0; qz < Q1D; ++qz)
      {
         for (int qy = 0; qy < Q1D; ++qy)
         {
            for (int qx = 0; qx < Q1D; ++qx)
            {
               grad[qz][qy][qx][0] = 0.0;
               grad[qz][qy][qx][1] = 0.0;
               grad[qz][qy][qx][2] = 0.0;
            }
         }
      }
      for (int dz = 0; dz < D1D; ++dz)
      {
         double gradXY[max_Q1D][max_Q1D][3];
         for (int qy = 0; qy < Q1D; ++qy)
         {
            for (int qx = 0; qx < Q1D; ++qx)
            {
               gradXY[qy][qx][0] = 0.0;
               gradXY[qy][qx][1] = 0.0;
               gradXY[qy][qx][2] = 0.0;
            }
         }
         for (int dy = 0; dy < D1D; ++dy)
         {
            double gradX[max_Q1D][2];
            for (int qx = 0; qx < Q1D; ++qx)
            {
               gradX[qx][0] = 0.0;
               gradX[qx][1] = 0.0;
            }
            for (int dx = 0; dx < D1D; ++dx)
            {
               const double s = x(dx,dy,dz,e);
               for (int qx = 0; qx < Q1D; ++qx)
               {
                  gradX[qx][0] += s * B(qx,dx);
                  gradX[qx][1] += s * G(qx,dx);
               }
            }
            for (int qy = 0; qy < Q1D; ++qy)
            {
               const double wy  = B(qy,dy);
               const double wDy = G(qy,dy);
               for (int qx = 0; qx < Q1D; ++qx)
               {
                  const double wx  = gradX[qx][0];
                  const double wDx = gradX[qx][1];
                  gradXY[qy][qx][0] += wDx * wy;
                  gradXY[qy][qx][1] += wx  * wDy;
                  gradXY[qy][qx][2] += wx  * wy;
               }
            }
         }
         for (int qz = 0; qz < Q1D; ++qz)
         {
            const double wz  = B(qz,dz);
            const double wDz = G(qz,dz);
            for (int qy = 0; qy < Q1D; ++qy)
            {
               for (int qx = 0; qx < Q1D; ++qx)
               {
                  grad[qz][qy][qx][0] += gradXY[qy][qx][0] * wz;
                  grad[qz][qy][qx][1] += gradXY[qy][qx][1] * wz;
                  grad[qz][qy][qx][2] += gradXY[qy][qx][2] * wDz;
               }
            }
         }
      }
      // Calculate Dxyz, xDyz, xyDz in plane
      for (int qz = 0; qz < Q1D; ++qz)
      {
         for (int qy = 0; qy < Q1D; ++qy)
         {
            for (int qx = 0; qx < Q1D; ++qx)
            {
               const int q = qx + (qy + qz * Q1D) * Q1D;
               const double O11 = op(q,0,e);
               const double O12 = op(q,1,e);
               const double O13 = op(q,2,e);
               const double O22 = op(q,3,e);
               const double O23 = op(q,4,e);
               const double O33 = op(q,5,e);
               const double gradX = grad[qz][qy][qx][0];
               const double gradY = grad[qz][qy][qx][1];
               const double gradZ = grad[qz][qy][qx][2];
               grad[qz][qy][qx][0] = (O11*gradX)+(O12*gradY)+(O13*gradZ);
               grad[qz][qy][qx][1] = (O12*gradX)+(O22*gradY)+(O23*gradZ);
               grad[qz][qy][qx][2] = (O13*gradX)+(O23*gradY)+(O33*gradZ);
            }
         }
      }
      for (int qz = 0; qz < Q1D; ++qz)
      {
         double gradXY[max_D1D][max_D1D][3];
         for (int dy = 0; dy < D1D; ++dy)
         {
            for (int dx = 0; dx < D1D; ++dx)
            {
               gradXY[dy][dx][0] = 0;
               gradXY[dy][dx][1] = 0;
               gradXY[dy][dx][2] = 0;
            }
         }
         for (int qy = 0; qy < Q1D; ++qy)
         {
            double gradX[max_D1D][3];
            for (int dx = 0; dx < D1D; ++dx)
            {
               gradX[dx][0] = 0;
               gradX[dx][1] = 0;
               gradX[dx][2] = 0;
            }
            for (int qx = 0; qx < Q1D; ++qx)
            {
               const double gX = grad[qz][qy][qx][0];
               const double gY = grad[qz][qy][qx][1];
               const double gZ = grad[qz][qy][qx][2];
               for (int dx = 0; dx < D1D; ++dx)
               {
                  const double wx  = Bt(dx,qx);
                  const double wDx = Gt(dx,qx);
                  gradX[dx][0] += gX * wDx;
                  gradX[dx][1] += gY * wx;
                  gradX[dx][2] += gZ * wx;
               }
            }
            for (int dy = 0; dy < D1D; ++dy)
            {
               const double wy  = Bt(dy,qy);
               const double wDy = Gt(dy,qy);
               for (int dx = 0; dx < D1D; ++dx)
               {
                  gradXY[dy][dx][0] += gradX[dx][0] * wy;
                  gradXY[dy][dx][1] += gradX[dx][1] * wDy;
                  gradXY[dy][dx][2] += gradX[dx][2] * wy;
               }
            }
         }
         for (int dz = 0; dz < D1D; ++dz)
         {
            const double wz  = Bt(dz,qz);
            const double wDz = Gt(dz,qz);
            for (int dy = 0; dy < D1D; ++dy)
            {
               for (int dx = 0; dx < D1D; ++dx)
               {
                  y(dx,dy,dz,e) +=
                     ((gradXY[dy][dx][0] * wz) +
                      (gradXY[dy][dx][1] * wz) +
                      (gradXY[dy][dx][2] * wDz));
               }
            }
         }
      }
   });
}
#endif

// Shared memory PA Diffusion Apply 3D kernel
MFEM_JIT
template<const int T_D1D = 0,
         const int T_Q1D = 0>
static void SmemPADiffusionApply3D(const int NE,
                                   const Array<double> &_b,
                                   const Array<double> &_g,
                                   const Vector &_op,
                                   const Vector &_x,
                                   Vector &_y,
                                   const int d1d = 0,
                                   const int q1d = 0)
{
   const int D1D = T_D1D ? T_D1D : d1d;
   const int Q1D = T_Q1D ? T_Q1D : q1d;
   constexpr int MQ1 = T_Q1D ? T_Q1D : MAX_Q1D;
   constexpr int MD1 = T_D1D ? T_D1D : MAX_D1D;
   MFEM_VERIFY(D1D <= MD1, "");
   MFEM_VERIFY(Q1D <= MQ1, "");
   auto b = Reshape(_b.Read(), Q1D, D1D);
   auto g = Reshape(_g.Read(), Q1D, D1D);
   auto op = Reshape(_op.Read(), Q1D*Q1D*Q1D, 6, NE);
   auto x = Reshape(_x.Read(), D1D, D1D, D1D, NE);
   auto y = Reshape(_y.ReadWrite(), D1D, D1D, D1D, NE);
   MFEM_FORALL_3D(e, NE, Q1D, Q1D, Q1D,
   {
      const int tidz = MFEM_THREAD_ID(z);
      const int D1D = T_D1D ? T_D1D : d1d;
      const int Q1D = T_Q1D ? T_Q1D : q1d;
      constexpr int MQ1 = T_Q1D ? T_Q1D : MAX_Q1D;
      constexpr int MD1 = T_D1D ? T_D1D : MAX_D1D;
      constexpr int MDQ = MQ1 > MD1 ? MQ1 : MD1;
      MFEM_SHARED double sBG[2][MQ1*MD1];
      double (*B)[MD1] = (double (*)[MD1]) (sBG+0);
      double (*G)[MD1] = (double (*)[MD1]) (sBG+1);
      double (*Bt)[MQ1] = (double (*)[MQ1]) (sBG+0);
      double (*Gt)[MQ1] = (double (*)[MQ1]) (sBG+1);
      MFEM_SHARED double sm0[3][MDQ*MDQ*MDQ];
      MFEM_SHARED double sm1[3][MDQ*MDQ*MDQ];
      double (*X)[MD1][MD1]    = (double (*)[MD1][MD1]) (sm0+2);
      double (*DDQ0)[MD1][MQ1] = (double (*)[MD1][MQ1]) (sm0+0);
      double (*DDQ1)[MD1][MQ1] = (double (*)[MD1][MQ1]) (sm0+1);
      double (*DQQ0)[MQ1][MQ1] = (double (*)[MQ1][MQ1]) (sm1+0);
      double (*DQQ1)[MQ1][MQ1] = (double (*)[MQ1][MQ1]) (sm1+1);
      double (*DQQ2)[MQ1][MQ1] = (double (*)[MQ1][MQ1]) (sm1+2);
      double (*QQQ0)[MQ1][MQ1] = (double (*)[MQ1][MQ1]) (sm0+0);
      double (*QQQ1)[MQ1][MQ1] = (double (*)[MQ1][MQ1]) (sm0+1);
      double (*QQQ2)[MQ1][MQ1] = (double (*)[MQ1][MQ1]) (sm0+2);
      double (*QQD0)[MQ1][MD1] = (double (*)[MQ1][MD1]) (sm1+0);
      double (*QQD1)[MQ1][MD1] = (double (*)[MQ1][MD1]) (sm1+1);
      double (*QQD2)[MQ1][MD1] = (double (*)[MQ1][MD1]) (sm1+2);
      double (*QDD0)[MD1][MD1] = (double (*)[MD1][MD1]) (sm0+0);
      double (*QDD1)[MD1][MD1] = (double (*)[MD1][MD1]) (sm0+1);
      double (*QDD2)[MD1][MD1] = (double (*)[MD1][MD1]) (sm0+2);
      MFEM_FOREACH_THREAD(dz,z,D1D)
      {
         MFEM_FOREACH_THREAD(dy,y,D1D)
         {
            MFEM_FOREACH_THREAD(dx,x,D1D)
            {
               X[dz][dy][dx] = x(dx,dy,dz,e);
            }
         }
      }
      if (tidz == 0)
      {
         MFEM_FOREACH_THREAD(d,y,D1D)
         {
            MFEM_FOREACH_THREAD(q,x,Q1D)
            {
               B[q][d] = b(q,d);
               G[q][d] = g(q,d);
            }
         }
      }
      MFEM_SYNC_THREAD;
      MFEM_FOREACH_THREAD(dz,z,D1D)
      {
         MFEM_FOREACH_THREAD(dy,y,D1D)
         {
            MFEM_FOREACH_THREAD(qx,x,Q1D)
            {
               double u = 0.0;
               double v = 0.0;
               for (int dx = 0; dx < D1D; ++dx)
               {
                  const double coords = X[dz][dy][dx];
                  u += coords * B[qx][dx];
                  v += coords * G[qx][dx];
               }
               DDQ0[dz][dy][qx] = u;
               DDQ1[dz][dy][qx] = v;
            }
         }
      }
      MFEM_SYNC_THREAD;
      MFEM_FOREACH_THREAD(dz,z,D1D)
      {
         MFEM_FOREACH_THREAD(qy,y,Q1D)
         {
            MFEM_FOREACH_THREAD(qx,x,Q1D)
            {
               double u = 0.0;
               double v = 0.0;
               double w = 0.0;
               for (int dy = 0; dy < D1D; ++dy)
               {
                  u += DDQ1[dz][dy][qx] * B[qy][dy];
                  v += DDQ0[dz][dy][qx] * G[qy][dy];
                  w += DDQ0[dz][dy][qx] * B[qy][dy];
               }
               DQQ0[dz][qy][qx] = u;
               DQQ1[dz][qy][qx] = v;
               DQQ2[dz][qy][qx] = w;
            }
         }
      }
      MFEM_SYNC_THREAD;
      MFEM_FOREACH_THREAD(qz,z,Q1D)
      {
         MFEM_FOREACH_THREAD(qy,y,Q1D)
         {
            MFEM_FOREACH_THREAD(qx,x,Q1D)
            {
               double u = 0.0;
               double v = 0.0;
               double w = 0.0;
               for (int dz = 0; dz < D1D; ++dz)
               {
                  u += DQQ0[dz][qy][qx] * B[qz][dz];
                  v += DQQ1[dz][qy][qx] * B[qz][dz];
                  w += DQQ2[dz][qy][qx] * G[qz][dz];
               }
               QQQ0[qz][qy][qx] = u;
               QQQ1[qz][qy][qx] = v;
               QQQ2[qz][qy][qx] = w;
            }
         }
      }
      MFEM_SYNC_THREAD;
      MFEM_FOREACH_THREAD(qz,z,Q1D)
      {
         MFEM_FOREACH_THREAD(qy,y,Q1D)
         {
            MFEM_FOREACH_THREAD(qx,x,Q1D)
            {
               const int q = qx + ((qy*Q1D) + (qz*Q1D*Q1D));
               const double O11 = op(q,0,e);
               const double O12 = op(q,1,e);
               const double O13 = op(q,2,e);
               const double O22 = op(q,3,e);
               const double O23 = op(q,4,e);
               const double O33 = op(q,5,e);
               const double gX = QQQ0[qz][qy][qx];
               const double gY = QQQ1[qz][qy][qx];
               const double gZ = QQQ2[qz][qy][qx];
               QQQ0[qz][qy][qx] = (O11*gX) + (O12*gY) + (O13*gZ);
               QQQ1[qz][qy][qx] = (O12*gX) + (O22*gY) + (O23*gZ);
               QQQ2[qz][qy][qx] = (O13*gX) + (O23*gY) + (O33*gZ);
            }
         }
      }
      MFEM_SYNC_THREAD;
      if (tidz == 0)
      {
         MFEM_FOREACH_THREAD(d,y,D1D)
         {
            MFEM_FOREACH_THREAD(q,x,Q1D)
            {
               Bt[d][q] = b(q,d);
               Gt[d][q] = g(q,d);
            }
         }
      }
      MFEM_SYNC_THREAD;
      MFEM_FOREACH_THREAD(qz,z,Q1D)
      {
         MFEM_FOREACH_THREAD(qy,y,Q1D)
         {
            MFEM_FOREACH_THREAD(dx,x,D1D)
            {
               double u = 0.0;
               double v = 0.0;
               double w = 0.0;
               for (int qx = 0; qx < Q1D; ++qx)
               {
                  u += QQQ0[qz][qy][qx] * Gt[dx][qx];
                  v += QQQ1[qz][qy][qx] * Bt[dx][qx];
                  w += QQQ2[qz][qy][qx] * Bt[dx][qx];
               }
               QQD0[qz][qy][dx] = u;
               QQD1[qz][qy][dx] = v;
               QQD2[qz][qy][dx] = w;
            }
         }
      }
      MFEM_SYNC_THREAD;
      MFEM_FOREACH_THREAD(qz,z,Q1D)
      {
         MFEM_FOREACH_THREAD(dy,y,D1D)
         {
            MFEM_FOREACH_THREAD(dx,x,D1D)
            {
               double u = 0.0;
               double v = 0.0;
               double w = 0.0;
               for (int qy = 0; qy < Q1D; ++qy)
               {
                  u += QQD0[qz][qy][dx] * Bt[dy][qy];
                  v += QQD1[qz][qy][dx] * Gt[dy][qy];
                  w += QQD2[qz][qy][dx] * Bt[dy][qy];
               }
               QDD0[qz][dy][dx] = u;
               QDD1[qz][dy][dx] = v;
               QDD2[qz][dy][dx] = w;
            }
         }
      }
      MFEM_SYNC_THREAD;
      MFEM_FOREACH_THREAD(dz,z,D1D)
      {
         MFEM_FOREACH_THREAD(dy,y,D1D)
         {
            MFEM_FOREACH_THREAD(dx,x,D1D)
            {
               double u = 0.0;
               double v = 0.0;
               double w = 0.0;
               for (int qz = 0; qz < Q1D; ++qz)
               {
                  u += QDD0[qz][dy][dx] * Bt[dz][qz];
                  v += QDD1[qz][dy][dx] * Bt[dz][qz];
                  w += QDD2[qz][dy][dx] * Gt[dz][qz];
               }
               y(dx,dy,dz,e) += (u + v + w);
            }
         }
      }
   });
}


MFEM_JIT
template<int T_D1D = 0, int T_Q1D = 0>
void BP3Global_v0(const int NE,
                  const Array<double> &_b,
                  const Array<double> &_cog,
                  const Vector &_d,
                  const Vector &_x,
                  Vector &_y,
                  const int d1d = 0,
                  const int q1d = 0)
{

   const int D1D = T_D1D ? T_D1D : d1d;
   const int Q1D = T_Q1D ? T_Q1D : q1d;
   constexpr int MD1 = T_D1D ? T_D1D : MAX_D1D;
   constexpr int MQ1 = T_Q1D ? T_Q1D : MAX_Q1D;
   MFEM_VERIFY(D1D <= MD1, "");
   MFEM_VERIFY(Q1D <= MQ1, "");

   auto b = Reshape(_b.Read(), Q1D, D1D);
   auto g = Reshape(_cog.Read(), Q1D, Q1D);
   auto d = Reshape(_d.Read(), Q1D*Q1D*Q1D, 6, NE);
   auto x = Reshape(_x.Read(), D1D, D1D, D1D, NE);
   auto y = Reshape(_y.ReadWrite(), D1D, D1D, D1D, NE);

   MFEM_FORALL_2D(e, NE, Q1D, Q1D, 1,
   {
      const int D1D = T_D1D ? T_D1D : d1d;
      const int Q1D = T_Q1D ? T_Q1D : q1d;
      constexpr int MQ1 = T_Q1D ? T_Q1D : MAX_Q1D;
      constexpr int MD1 = T_D1D ? T_D1D : MAX_D1D;

      MFEM_SHARED double s_Iq[MQ1][MQ1][MQ1];
      MFEM_SHARED double s_D[MQ1][MQ1];
      MFEM_SHARED double s_I[MQ1][MD1];
      MFEM_SHARED double s_Gqr[MQ1][MQ1];
      MFEM_SHARED double s_Gqs[MQ1][MQ1];

      double MFEM_REGISTER_2D(r_qt,MQ1,MQ1);
      double MFEM_REGISTER_2D(r_q,MQ1,MQ1)[MQ1];
      double MFEM_REGISTER_2D(r_Aq,MQ1,MQ1)[MQ1];

      MFEM_FOREACH_THREAD(j,y,Q1D)
      {
         MFEM_FOREACH_THREAD(i,x,Q1D)
         {
            s_D[j][i] = g(i,j);
            if (i<D1D)
            {
               s_I[j][i] = b(j,i);
            }
            if (i<D1D && j<D1D)
            {
               for (int k = 0; k < D1D; k++)
               {
                  MFEM_REGISTER_2D(r_q,j,i)[k] = x(i,j,k,e);
               }
            }
         }
      }
      MFEM_SYNC_THREAD;
      MFEM_FOREACH_THREAD(b,y,Q1D)
      {
         MFEM_FOREACH_THREAD(a,x,Q1D)
         {
            if (a<D1D && b<D1D)
            {
               for (int k=0; k<Q1D; ++k)
               {
                  double res = 0;
                  for (int c=0; c<D1D; ++c)
                  {
                     res += s_I[k][c]*MFEM_REGISTER_2D(r_q,b,a)[c];
                  }
                  s_Iq[k][b][a] = res;
               }
            }

         }
      }
      MFEM_SYNC_THREAD;
      MFEM_FOREACH_THREAD(k,y,Q1D)
      {
         MFEM_FOREACH_THREAD(a,x,Q1D)
         {
            if (a<D1D)
            {
               for (int b=0; b<D1D; ++b)
               {
                  MFEM_REGISTER_2D(r_Aq,k,a)[b] = s_Iq[k][b][a];
               }
               for (int j=0; j<Q1D; ++j)
               {
                  double res = 0;
                  for (int b=0; b<D1D; ++b)
                  {
                     res += s_I[j][b]*MFEM_REGISTER_2D(r_Aq,k,a)[b];
                  }
                  s_Iq[k][j][a] = res;
               }
            }
         }
      }
      MFEM_SYNC_THREAD;
      MFEM_FOREACH_THREAD(k,y,Q1D)
      {
         MFEM_FOREACH_THREAD(j,x,Q1D)
         {
            for (int a=0; a<D1D; ++a)
            {
               MFEM_REGISTER_2D(r_Aq,k,j)[a] = s_Iq[k][j][a];
            }
            for (int i=0; i<Q1D; ++i)
            {
               double res = 0;
               for (int a=0; a<D1D; ++a)
               {
                  res += s_I[i][a]*MFEM_REGISTER_2D(r_Aq,k,j)[a];
               }
               s_Iq[k][j][i] = res;
            }
         }
      }
      MFEM_SYNC_THREAD;
      MFEM_FOREACH_THREAD(j,y,Q1D)
      {
         MFEM_FOREACH_THREAD(i,x,Q1D)
         {
            for (int k = 0; k < Q1D; k++)
            {
               MFEM_REGISTER_2D(r_Aq,j,i)[k] = 0.0;
            }
         }
      }
      MFEM_SYNC_THREAD;
      _Pragma("unroll MQ1")
      for (int k = 0; k < Q1D; k++)
      {
         MFEM_SYNC_THREAD;
         MFEM_FOREACH_THREAD(j,y,Q1D)
         {
            MFEM_FOREACH_THREAD(i,x,Q1D)
            {
               double qr = 0.0, qs = 0.0;
               MFEM_REGISTER_2D(r_qt,j,i) = 0.0;
               _Pragma("unroll MQ1")
               for (int m = 0; m < Q1D; m++)
               {
                  double Dim = s_D[i][m];
                  double Djm = s_D[j][m];
                  double Dkm = s_D[k][m];
                  qr += Dim*s_Iq[k][j][m];
                  qs += Djm*s_Iq[k][m][i];
                  MFEM_REGISTER_2D(r_qt,j,i) += Dkm*s_Iq[m][j][i];
               }
               const double qt = MFEM_REGISTER_2D(r_qt,j,i);
               const int q = i + ((j*Q1D) + (k*Q1D*Q1D));
               const double G00 = d(q,0,e);
               const double G01 = d(q,1,e);
               const double G02 = d(q,2,e);
               const double G11 = d(q,3,e);
               const double G12 = d(q,4,e);
               const double G22 = d(q,5,e);
               s_Gqr[j][i] = (G00*qr + G01*qs + G02*qt);
               s_Gqs[j][i] = (G01*qr + G11*qs + G12*qt);
               MFEM_REGISTER_2D(r_qt,j,i) = G02*qr + G12*qs + G22*qt;
            }
         }
         MFEM_SYNC_THREAD;
         MFEM_FOREACH_THREAD(j,y,Q1D)
         {
            MFEM_FOREACH_THREAD(i,x,Q1D)
            {
               double Aqtmp = 0;
               _Pragma("unroll MQ1")
               for (int m = 0; m < Q1D; m++)
               {
                  double Dmi = s_D[m][i];
                  double Dmj = s_D[m][j];
                  double Dkm = s_D[k][m];
                  Aqtmp += Dmi*s_Gqr[j][m];
                  Aqtmp += Dmj*s_Gqs[m][i];
                  MFEM_REGISTER_2D(r_Aq,j,i)[m] += Dkm*MFEM_REGISTER_2D(r_qt,j,i);
               }
               MFEM_REGISTER_2D(r_Aq,j,i)[k] += Aqtmp;
            }
         }
         MFEM_SYNC_THREAD;
      }
      MFEM_FOREACH_THREAD(j,y,Q1D)
      {
         MFEM_FOREACH_THREAD(i,x,Q1D)
         {
            for (int c=0; c<D1D; ++c)
            {
               double res = 0;
               for (int k=0; k<Q1D; ++k)
               {
                  res += s_I[k][c]*MFEM_REGISTER_2D(r_Aq,j,i)[k];
               }
               s_Iq[c][j][i] = res;
            }
         }
      }
      MFEM_SYNC_THREAD;
      MFEM_FOREACH_THREAD(c,y,Q1D)
      {
         MFEM_FOREACH_THREAD(i,x,Q1D)
         {
            if (c<D1D)
            {
               for (int j=0; j<Q1D; ++j)
               {
                  MFEM_REGISTER_2D(r_Aq,c,i)[j] = s_Iq[c][j][i];
               }
               for (int b=0; b<D1D; ++b)
               {
                  double res = 0;
                  for (int j=0; j<Q1D; ++j)
                  {
                     res += s_I[j][b]*MFEM_REGISTER_2D(r_Aq,c,i)[j];
                  }
                  s_Iq[c][b][i] = res;
               }
            }

         }
      }
      MFEM_SYNC_THREAD;
      MFEM_FOREACH_THREAD(c,y,Q1D)
      {
         MFEM_FOREACH_THREAD(b,x,Q1D)
         {
            if (b<D1D && c<D1D)
            {
               for (int i=0; i<Q1D; ++i)
               {
                  MFEM_REGISTER_2D(r_Aq,c,b)[i] = s_Iq[c][b][i];
               }
               for (int a=0; a<D1D; ++a)
               {
                  double res = 0;
                  for (int i=0; i<Q1D; ++i)
                  {
                     res += s_I[i][a]*MFEM_REGISTER_2D(r_Aq,c,b)[i];
                  }
                  s_Iq[c][b][a] = res;
               }
            }
         }
      }
      MFEM_SYNC_THREAD;
      MFEM_FOREACH_THREAD(j,y,Q1D)
      {
         MFEM_FOREACH_THREAD(i,x,Q1D)
         {
            if (i<D1D && j<D1D)
            {
               _Pragma("unroll MD1")
               for (int k = 0; k < D1D; k++)
               {
                  y(i,j,k,e) = s_Iq[k][j][i];
               }
            }
         }
      }
   });
}

//******************************************************************************
static void CeedHouseholderReflect(double *A, const double *v,
                                   const double b, const int m, const int n,
                                   const int row, const int col)
{
   for (int j=0; j<n; j++)
   {
      double w = A[0*row + j*col];
      for (int i=1; i<m; i++) { w += v[i] * A[i*row + j*col]; }
      A[0*row + j*col] -= b * w;
      for (int i=1; i<m; i++) { A[i*row + j*col] -= b * w * v[i]; }
   }
}

//******************************************************************************
static void CeedHouseholderApplyQ(double *A, const double *Q,
                                  const double *tau,
                                  const int m, const int n, const int k,
                                  const int row, const int col)
{
   double v[MAX_Q1D];
   for (int ii=0; ii<k; ii++)
   {
      const int i = k-1-ii;
      for (int j=i+1; j<m; j++) { v[j] = Q[j*k+i]; }
      // Apply Householder reflector (I - tau v v^T) coG^T
      CeedHouseholderReflect(&A[i*row], &v[i], tau[i], m-i, n, row, col);
   }
}

//******************************************************************************
static void CeedQRFactorization(double *mat, double *tau,
                                const int Q1D, const  int D1D)
{
   double v[MAX_Q1D];
   MFEM_VERIFY(D1D > Q1D,"");
   for (int i=0; i<D1D; i++)
   {
      // Calculate Householder vector, magnitude
      double sigma = 0.0;
      v[i] = mat[i+D1D*i];
      for (int j=i+1; j<Q1D; j++)
      {
         v[j] = mat[i+D1D*j];
         sigma += v[j] * v[j];
      }
      double norm = sqrt(v[i]*v[i] + sigma); // norm of v[i:m]
      double Rii = -copysign(norm, v[i]);
      v[i] -= Rii;
      // norm of v[i:m] after modification above and scaling below
      //   norm = sqrt(v[i]*v[i] + sigma) / v[i];
      //   tau = 2 / (norm*norm)
      tau[i] = 2 * v[i]*v[i] / (v[i]*v[i] + sigma);
      for (int j=i+1; j<Q1D; j++) { v[j] /= v[i]; }
      // Apply Householder reflector to lower right panel
      CeedHouseholderReflect(&mat[i*D1D+i+1], &v[i], tau[i], Q1D-i, D1D-i-1, D1D, 1);
      // Save v
      mat[i+D1D*i] = Rii;
      for (int j=i+1; j<Q1D; j++)
      {
         mat[i+D1D*j] = v[j];
      }
   }
}

//******************************************************************************
static void CeedBasisGetCollocatedGrad(const int P1d,
                                       const int Q1d,
                                       const Array<double> &B,
                                       const Array<double> &G,
                                       Array<double> &colograd1d)
{
   double tau[MAX_Q1D];
   Array<double> interp1d(Q1d*P1d);
   Array<double> grad1d(Q1d*P1d);
   interp1d.HostReadWrite();
   grad1d.HostReadWrite();
   for (int d=0; d<P1d; d++)
   {
      for (int q=0; q<Q1d; q++)
      {
         interp1d[d + P1d*q] = B[q + Q1d*d];
         grad1d[d + P1d*q] = G[q + Q1d*d];
      }
   }
   CeedQRFactorization(interp1d, tau, Q1d, P1d);
   // Apply Rinv, colograd1d = grad1d Rinv
   for (int i=0; i<Q1d; i++)
   {
      colograd1d[Q1d*i] = grad1d[P1d*i]/interp1d[0];
      for (int j=1; j<P1d; j++)
      {
         colograd1d[j+Q1d*i] = grad1d[j+P1d*i];
         for (int k=0; k<j; k++)
         {
            colograd1d[j+Q1d*i] -= interp1d[j+P1d*k]*colograd1d[k+Q1d*i];
         }
         colograd1d[j+Q1d*i] /= interp1d[j+P1d*j];
      }
      for (int j=P1d; j<Q1d; j++)
      {
         colograd1d[j+Q1d*i] = 0;
      }
   }
   // Apply Qtranspose, colograd = colograd Qtranspose
   CeedHouseholderApplyQ(colograd1d, interp1d, tau, Q1d, Q1d, P1d, 1, Q1d);
}

static void PADiffusionApply(const int dim,
                             const int D1D,
                             const int Q1D,
                             const int NE,
                             const Array<double> &B,
                             const Array<double> &G,
                             const Array<double> &Bt,
                             const Array<double> &Gt,
                             const Vector &op,
                             const Vector &x,
                             Vector &y)
{
#ifdef MFEM_USE_OCCA
   if (DeviceCanUseOcca())
   {
      if (dim == 2)
      {
         OccaPADiffusionApply2D(D1D, Q1D, NE, B, G, Bt, Gt, op, x, y);
         return;
      }
      if (dim == 3)
      {
         OccaPADiffusionApply3D(D1D, Q1D, NE, B, G, Bt, Gt, op, x, y);
         return;
      }
      MFEM_ABORT("OCCA PADiffusionApply unknown kernel!");
   }
#endif // MFEM_USE_OCCA

#ifndef MFEM_USE_JIT
   static bool BP3Global = getenv("LBP");
   if (BP3Global)
   {
      Array<double> coG(Q1D*Q1D);
      coG.GetMemory().UseDevice(true);
      CeedBasisGetCollocatedGrad(D1D, Q1D, B, G, coG);
      if (dim == 3)
      {
         switch ((D1D << 4 ) | Q1D)
         {
            case 0x23: return BP3Global_v0<2,3>(NE,B,coG,op,x,y);
            case 0x34: return BP3Global_v0<3,4>(NE,B,coG,op,x,y);
            case 0x45: return BP3Global_v0<4,5>(NE,B,coG,op,x,y);
            case 0x56: return BP3Global_v0<5,6>(NE,B,coG,op,x,y);
            case 0x67: return BP3Global_v0<6,7>(NE,B,coG,op,x,y);
            case 0x78: return BP3Global_v0<7,8>(NE,B,coG,op,x,y);
            case 0x89: return BP3Global_v0<8,9>(NE,B,coG,op,x,y);
            case 0x9A: return BP3Global_v0<9,10>(NE,B,coG,op,x,y);
            case 0xAB: return BP3Global_v0<10,11>(NE,B,coG,op,x,y);
            case 0xBC: return BP3Global_v0<11,12>(NE,B,coG,op,x,y);
            case 0xCD: return BP3Global_v0<12,13>(NE,B,coG,op,x,y);
            case 0xDE: return BP3Global_v0<13,14>(NE,B,coG,op,x,y);
            case 0xEF: return BP3Global_v0<14,15>(NE,B,coG,op,x,y);
            case 0xF0: return BP3Global_v0<15,16>(NE,B,coG,op,x,y);  // 14
            case 0x111: return BP3Global_v0<16,17>(NE,B,coG,op,x,y); // 15
            // kernels below use too much shared memory
            //case 0x112: return BP3Global_v0<17,18>(NE,B,coG,op,x,y);
            default:   return BP3Global_v0(NE,B,coG,op,x,y,D1D,Q1D);
         }
      }
   }
   {
      if (dim == 3)
      {
         switch ((D1D << 4 ) | Q1D)
         {
            case 0x23: return SmemPADiffusionApply3D<2,3>(NE,B,G,op,x,y);
            case 0x34: return SmemPADiffusionApply3D<3,4>(NE,B,G,op,x,y);
            case 0x45: return SmemPADiffusionApply3D<4,5>(NE,B,G,op,x,y);
            case 0x56: return SmemPADiffusionApply3D<5,6>(NE,B,G,op,x,y);
            case 0x67: return SmemPADiffusionApply3D<6,7>(NE,B,G,op,x,y);
            case 0x78: return SmemPADiffusionApply3D<7,8>(NE,B,G,op,x,y);
            case 0x89: return SmemPADiffusionApply3D<8,9>(NE,B,G,op,x,y);
            // kernels below use too much shared memory
            //case 0x9A: return SmemPADiffusionApply3D<9,10>(NE,B,G,op,x,y);
            default:   return PADiffusionApply3D(NE,B,G,Bt,Gt,op,x,y,D1D,Q1D);
         }
      }
   }
#else // MFEM_USE_JIT
   static bool BP3Global = getenv("LBP");
   if (BP3Global)
   {
      Array<double> coG(Q1D*Q1D);
      coG.GetMemory().UseDevice(true);
      CeedBasisGetCollocatedGrad(D1D, Q1D, B, G, coG);
      if (dim == 3)
      {
         return BP3Global_v0(NE,B,coG,op,x,y,D1D,Q1D);
      }
   }
   else
   {
      if (dim == 3)
      {
         return SmemPADiffusionApply3D(NE,B,G,op,x,y,D1D,Q1D);
      }
   }
#endif // MFEM_USE_JIT
   MFEM_ABORT("Unknown kernel.");
}

// PA Diffusion Apply kernel
void DiffusionIntegrator::AddMultPA(const Vector &x, Vector &y) const
{
   PADiffusionApply(dim, dofs1D, quad1D, ne,
                    maps->B, maps->G, maps->Bt, maps->Gt,
                    pa_data, x, y);
}

} // namespace mfem<|MERGE_RESOLUTION|>--- conflicted
+++ resolved
@@ -215,7 +215,7 @@
    dofs1D = maps->ndof;
    quad1D = maps->nqpt;
    pa_data.SetSize(symmDims * nq * ne, Device::GetMemoryType());
-<<<<<<< HEAD
+/*<<<<<<< HEAD
    double coeff = 1.0;
    if (Q)
    {
@@ -225,7 +225,7 @@
    }
    PADiffusionSetup(dim, dofs1D, quad1D, ne, ir->GetWeights(), geom->J,
                     coeff, pa_data);
-=======
+                    =======*/
    Vector coeff;
    if (Q == nullptr)
    {
@@ -252,7 +252,7 @@
    }
    PADiffusionSetup(dim, dofs1D, quad1D, ne, ir->GetWeights(), geom->J, coeff,
                     pa_data);
->>>>>>> 69b4ed53
+//>>>>>>> master
 }
 
 #ifdef MFEM_USE_OCCA
