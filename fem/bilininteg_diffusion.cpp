--- conflicted
+++ resolved
@@ -1037,10 +1037,7 @@
 }
 
 
-<<<<<<< HEAD
 MFEM_JIT
-=======
->>>>>>> 69796dfb
 template<int T_D1D = 0, int T_Q1D = 0>
 void BP3Global_v0(const int NE,
                   const Array<double> &_b,
@@ -1310,15 +1307,9 @@
 }
 
 //******************************************************************************
-<<<<<<< HEAD
-static int CeedHouseholderReflect(double *A, const double *v,
-                                  const double b, const int m, const int n,
-                                  const int row, const int col)
-=======
 static void CeedHouseholderReflect(double *A, const double *v,
                                    const double b, const int m, const int n,
                                    const int row, const int col)
->>>>>>> 69796dfb
 {
    for (int j=0; j<n; j++)
    {
@@ -1327,18 +1318,6 @@
       A[0*row + j*col] -= b * w;
       for (int i=1; i<m; i++) { A[i*row + j*col] -= b * w * v[i]; }
    }
-<<<<<<< HEAD
-   return 0;
-}
-
-//******************************************************************************
-static int CeedHouseholderApplyQ(double *A, const double *Q,
-                                 const double *tau,
-                                 int m, int n, int k,
-                                 int row, int col)
-{
-   double v[m];
-=======
 }
 
 //******************************************************************************
@@ -1348,7 +1327,6 @@
                                   const int row, const int col)
 {
    double v[MAX_Q1D];
->>>>>>> 69796dfb
    for (int ii=0; ii<k; ii++)
    {
       const int i = k-1-ii;
@@ -1356,25 +1334,6 @@
       // Apply Householder reflector (I - tau v v^T) coG^T
       CeedHouseholderReflect(&A[i*row], &v[i], tau[i], m-i, n, row, col);
    }
-<<<<<<< HEAD
-   return 0;
-}
-
-//******************************************************************************
-static int CeedQRFactorization(double *mat, double *tau, int m, int n)
-{
-   double v[m];
-   // Check m >= n
-   if (n > m) { MFEM_VERIFY(false,""); }
-   for (int i=0; i<n; i++)
-   {
-      // Calculate Householder vector, magnitude
-      double sigma = 0.0;
-      v[i] = mat[i+n*i];
-      for (int j=i+1; j<m; j++)
-      {
-         v[j] = mat[i+n*j];
-=======
 }
 
 //******************************************************************************
@@ -1391,7 +1350,6 @@
       for (int j=i+1; j<Q1D; j++)
       {
          v[j] = mat[i+D1D*j];
->>>>>>> 69796dfb
          sigma += v[j] * v[j];
       }
       double norm = sqrt(v[i]*v[i] + sigma); // norm of v[i:m]
@@ -1401,30 +1359,6 @@
       //   norm = sqrt(v[i]*v[i] + sigma) / v[i];
       //   tau = 2 / (norm*norm)
       tau[i] = 2 * v[i]*v[i] / (v[i]*v[i] + sigma);
-<<<<<<< HEAD
-      for (int j=i+1; j<m; j++) { v[j] /= v[i]; }
-
-      // Apply Householder reflector to lower right panel
-      CeedHouseholderReflect(&mat[i*n+i+1], &v[i], tau[i], m-i, n-i-1, n, 1);
-      // Save v
-      mat[i+n*i] = Rii;
-      for (int j=i+1; j<m; j++)
-      {
-         mat[i+n*j] = v[j];
-      }
-   }
-   return 0;
-}
-
-//******************************************************************************
-static int CeedBasisGetCollocatedGrad(const int P1d,
-                                      const int Q1d,
-                                      const Array<double> &B,
-                                      const Array<double> &G,
-                                      Array<double> &colograd1d)
-{
-   double tau[Q1d];
-=======
       for (int j=i+1; j<Q1D; j++) { v[j] /= v[i]; }
       // Apply Householder reflector to lower right panel
       CeedHouseholderReflect(&mat[i*D1D+i+1], &v[i], tau[i], Q1D-i, D1D-i-1, D1D, 1);
@@ -1445,7 +1379,6 @@
                                        Array<double> &colograd1d)
 {
    double tau[MAX_Q1D];
->>>>>>> 69796dfb
    Array<double> interp1d(Q1d*P1d);
    Array<double> grad1d(Q1d*P1d);
    interp1d.HostReadWrite();
@@ -1479,10 +1412,6 @@
    }
    // Apply Qtranspose, colograd = colograd Qtranspose
    CeedHouseholderApplyQ(colograd1d, interp1d, tau, Q1d, Q1d, P1d, 1, Q1d);
-<<<<<<< HEAD
-   return 0;
-=======
->>>>>>> 69796dfb
 }
 
 static void PADiffusionApply(const int dim,
@@ -1547,7 +1476,6 @@
       }
    }
    {
-<<<<<<< HEAD
       if (dim == 3)
       {
          switch ((D1D << 4 ) | Q1D)
@@ -1582,53 +1510,6 @@
       if (dim == 3)
       {
          return SmemPADiffusionApply3D(NE,B,G,op,x,y,D1D,Q1D);
-=======
-      const int DQ = (D1D << 4 ) | Q1D;
-      //printf("\n\033[33m[Diff] D1D= %d, Q1D= %d => %x\033[m", D1D, Q1D, DQ);
-      static bool BP3Global = getenv("LBP");
-      if (BP3Global)
-      {
-         Array<double> coG(Q1D*Q1D);
-         coG.GetMemory().UseDevice(true);
-         CeedBasisGetCollocatedGrad(D1D, Q1D, B, G, coG);
-         switch (DQ)
-         {
-            case 0x23: return BP3Global_v0<2,3>(NE,B,coG,op,x,y);
-            case 0x34: return BP3Global_v0<3,4>(NE,B,coG,op,x,y);
-            case 0x45: return BP3Global_v0<4,5>(NE,B,coG,op,x,y);
-            case 0x56: return BP3Global_v0<5,6>(NE,B,coG,op,x,y);
-            case 0x67: return BP3Global_v0<6,7>(NE,B,coG,op,x,y);
-            case 0x78: return BP3Global_v0<7,8>(NE,B,coG,op,x,y);
-            case 0x89: return BP3Global_v0<8,9>(NE,B,coG,op,x,y);
-            case 0x9A: return BP3Global_v0<9,10>(NE,B,coG,op,x,y);
-            case 0xAB: return BP3Global_v0<10,11>(NE,B,coG,op,x,y);
-            case 0xBC: return BP3Global_v0<11,12>(NE,B,coG,op,x,y);
-            case 0xCD: return BP3Global_v0<12,13>(NE,B,coG,op,x,y);
-            case 0xDE: return BP3Global_v0<13,14>(NE,B,coG,op,x,y);
-            case 0xEF: return BP3Global_v0<14,15>(NE,B,coG,op,x,y);
-            case 0xF0: return BP3Global_v0<15,16>(NE,B,coG,op,x,y);  // 14
-            case 0x111: return BP3Global_v0<16,17>(NE,B,coG,op,x,y); // 15
-            // kernels below use too much shared memory
-            //case 0x112: return BP3Global_v0<17,18>(NE,B,coG,op,x,y);
-            default:   return BP3Global_v0(NE,B,coG,op,x,y,D1D,Q1D);
-         }
-      }
-      else
-      {
-         switch (DQ)
-         {
-            case 0x23: return SmemPADiffusionApply3D<2,3>(NE,B,G,op,x,y);
-            case 0x34: return SmemPADiffusionApply3D<3,4>(NE,B,G,op,x,y);
-            case 0x45: return SmemPADiffusionApply3D<4,5>(NE,B,G,op,x,y);
-            case 0x56: return SmemPADiffusionApply3D<5,6>(NE,B,G,op,x,y);
-            case 0x67: return SmemPADiffusionApply3D<6,7>(NE,B,G,op,x,y);
-            case 0x78: return SmemPADiffusionApply3D<7,8>(NE,B,G,op,x,y);
-            case 0x89: return SmemPADiffusionApply3D<8,9>(NE,B,G,op,x,y);
-            // kernels below use too much shared memory
-            //case 0x9A: return SmemPADiffusionApply3D<9,10>(NE,B,G,op,x,y);
-            default:   return PADiffusionApply3D(NE,B,G,Bt,Gt,op,x,y,D1D,Q1D);
-         }
->>>>>>> 69796dfb
       }
    }
 #endif // MFEM_USE_JIT
