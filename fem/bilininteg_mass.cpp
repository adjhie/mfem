--- conflicted
+++ resolved
@@ -959,38 +959,31 @@
    }
    else if (dim == 3)
    {
-<<<<<<< HEAD
-      static const bool occa = (printf("\033[33m[init]\033[m"), getenv("OCCA"));
-      if (occa)
-=======
-      switch ((D1D << 4) | Q1D)
->>>>>>> 69b4ed53
-      {
-         switch ((D1D << 4 ) | Q1D)
-         {
-            case 0x23: return OccaPAMassApply3D<2,3>(NE, B, Bt, op, x, y);
-            case 0x34: return OccaPAMassApply3D<3,4>(NE, B, Bt, op, x, y);
-            case 0x45: return OccaPAMassApply3D<4,5>(NE, B, Bt, op, x, y);
-            case 0x56: return OccaPAMassApply3D<5,6>(NE, B, Bt, op, x, y);
-            case 0x67: return OccaPAMassApply3D<6,7>(NE, B, Bt, op, x, y);
-            case 0x78: return OccaPAMassApply3D<7,8>(NE, B, Bt, op, x, y);
-            case 0x89: return OccaPAMassApply3D<8,9>(NE, B, Bt, op, x, y);
-               //default:   return PAMassApply3D(NE, B, Bt, op, x, y, D1D, Q1D);
-         }
-      }
-      else
-      {
-         switch ((D1D << 4 ) | Q1D)
-         {
-            case 0x23: return SmemPAMassApply3D<2,3>(NE, B, Bt, op, x, y);
-            case 0x34: return SmemPAMassApply3D<3,4>(NE, B, Bt, op, x, y);
-            case 0x45: return SmemPAMassApply3D<4,5>(NE, B, Bt, op, x, y);
-            case 0x56: return SmemPAMassApply3D<5,6>(NE, B, Bt, op, x, y);
-            case 0x67: return SmemPAMassApply3D<6,7>(NE, B, Bt, op, x, y);
-            case 0x78: return SmemPAMassApply3D<7,8>(NE, B, Bt, op, x, y);
-            case 0x89: return SmemPAMassApply3D<8,9>(NE, B, Bt, op, x, y);
-               //default:   return PAMassApply3D(NE, B, Bt, op, x, y, D1D, Q1D);
-         }
+      
+      switch ((D1D << 4 ) | Q1D)
+      {
+      case 0x23: return OccaPAMassApply3D<2,3>(NE, B, Bt, op, x, y);
+      case 0x34: return OccaPAMassApply3D<3,4>(NE, B, Bt, op, x, y);
+      case 0x45: return OccaPAMassApply3D<4,5>(NE, B, Bt, op, x, y);
+      case 0x56: return OccaPAMassApply3D<5,6>(NE, B, Bt, op, x, y);
+      case 0x67: return OccaPAMassApply3D<6,7>(NE, B, Bt, op, x, y);
+      case 0x78: return OccaPAMassApply3D<7,8>(NE, B, Bt, op, x, y);
+      case 0x89: return OccaPAMassApply3D<8,9>(NE, B, Bt, op, x, y);
+         //default:   return PAMassApply3D(NE, B, Bt, op, x, y, D1D, Q1D);
+      }
+   }
+   else
+   {
+      switch ((D1D << 4 ) | Q1D)
+      {
+      case 0x23: return SmemPAMassApply3D<2,3>(NE, B, Bt, op, x, y);
+      case 0x34: return SmemPAMassApply3D<3,4>(NE, B, Bt, op, x, y);
+      case 0x45: return SmemPAMassApply3D<4,5>(NE, B, Bt, op, x, y);
+      case 0x56: return SmemPAMassApply3D<5,6>(NE, B, Bt, op, x, y);
+      case 0x67: return SmemPAMassApply3D<6,7>(NE, B, Bt, op, x, y);
+      case 0x78: return SmemPAMassApply3D<7,8>(NE, B, Bt, op, x, y);
+      case 0x89: return SmemPAMassApply3D<8,9>(NE, B, Bt, op, x, y);
+         //default:   return PAMassApply3D(NE, B, Bt, op, x, y, D1D, Q1D);
       }
    }
    MFEM_ABORT("Unknown kernel.");
