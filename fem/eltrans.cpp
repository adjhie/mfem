// Copyright (c) 2010, Lawrence Livermore National Security, LLC. Produced at
// the Lawrence Livermore National Laboratory. LLNL-CODE-443211. All Rights
// reserved. See file COPYRIGHT for details.
//
// This file is part of the MFEM library. For more information and source code
// availability see http://mfem.org.
//
// MFEM is free software; you can redistribute it and/or modify it under the
// terms of the GNU Lesser General Public License (as published by the Free
// Software Foundation) version 2.1 dated February 1999.

#include "../mesh/mesh_headers.hpp"
#include "fem.hpp"
#include <cmath>

namespace mfem
{

ElementTransformation::ElementTransformation()
   : IntPoint(static_cast<IntegrationPoint *>(NULL)),
     EvalState(0),
     Attribute(-1),
     ElementNo(-1)
{ }

double ElementTransformation::EvalWeight()
{
   MFEM_ASSERT((EvalState & WEIGHT_MASK) == 0, "");
   Jacobian();
   EvalState |= WEIGHT_MASK;
   return (Wght = (dFdx.Width() == 0) ? 1.0 : dFdx.Weight());
}

const DenseMatrix &ElementTransformation::EvalAdjugateJ()
{
   MFEM_ASSERT((EvalState & ADJUGATE_MASK) == 0, "");
   Jacobian();
   adjJ.SetSize(dFdx.Width(), dFdx.Height());
   if (dFdx.Width() > 0) { CalcAdjugate(dFdx, adjJ); }
   EvalState |= ADJUGATE_MASK;
   return adjJ;
}

const DenseMatrix &ElementTransformation::EvalInverseJ()
{
   // TODO: compute as invJ = / adjJ/Weight,    if J is square,
   //                         \ adjJ/Weight^2,  otherwise.
   MFEM_ASSERT((EvalState & INVERSE_MASK) == 0, "");
   Jacobian();
   invJ.SetSize(dFdx.Width(), dFdx.Height());
   if (dFdx.Width() > 0) { CalcInverse(dFdx, invJ); }
   EvalState |= INVERSE_MASK;
   return invJ;
}


int InverseElementTransformation::FindClosestPhysPoint(
   const Vector& pt, const IntegrationRule &ir)
{
   MFEM_VERIFY(T != NULL, "invalid ElementTransformation");
   MFEM_VERIFY(pt.Size() == T->GetSpaceDim(), "invalid point");

   DenseMatrix physPts;
   T->Transform(ir, physPts);

   // Initialize distance and index of closest point
   int minIndex = -1;
   double minDist = std::numeric_limits<double>::max();

   // Check all integration points in ir
   const int npts = ir.GetNPoints();
   for (int i = 0; i < npts; ++i)
   {
      double dist = pt.DistanceTo(physPts.GetColumn(i));
      if (dist < minDist)
      {
         minDist = dist;
         minIndex = i;
      }
   }
   return minIndex;
}

int InverseElementTransformation::FindClosestRefPoint(
   const Vector& pt, const IntegrationRule &ir)
{
   MFEM_VERIFY(T != NULL, "invalid ElementTransformation");
   MFEM_VERIFY(pt.Size() == T->GetSpaceDim(), "invalid point");

   // Initialize distance and index of closest point
   int minIndex = -1;
   double minDist = std::numeric_limits<double>::max();

   // Check all integration points in ir using the local metric at each point
   // induced by the transformation.
   Vector dp(T->GetSpaceDim()), dr(T->GetDimension());
   const int npts = ir.GetNPoints();
   for (int i = 0; i < npts; ++i)
   {
      const IntegrationPoint &ip = ir.IntPoint(i);
      T->Transform(ip, dp);
      dp -= pt;
      T->SetIntPoint(&ip);
      T->InverseJacobian().Mult(dp, dr);
      double dist = dr.Norml2();
      // double dist = dr.Normlinf();
      if (dist < minDist)
      {
         minDist = dist;
         minIndex = i;
      }
   }
   return minIndex;
}

void InverseElementTransformation::NewtonPrint(int mode, double val)
{
   std::ostream &out = mfem::out;

   // separator:
   switch (mode%3)
   {
      case 0: out << ", "; break;
      case 1: out << "Newton: "; break;
      case 2: out << "                   "; break;
         //          "Newton: iter = xx, "
   }
   switch ((mode/3)%4)
   {
      case 0: out << "iter = " << std::setw(2) << int(val); break;
      case 1: out << "delta_ref = " << std::setw(11) << val; break;
      case 2: out << " err_phys = " << std::setw(11) << val; break;
      case 3: break;
   }
   // ending:
   switch ((mode/12)%4)
   {
      case 0: break;
      case 1: out << '\n'; break;
      case 2: out << " (converged)\n"; break;
      case 3: out << " (actual)\n"; break;
   }
}

void InverseElementTransformation::NewtonPrintPoint(const char *prefix,
                                                    const Vector &pt,
                                                    const char *suffix)
{
   std::ostream &out = mfem::out;

   out << prefix << " = (";
   for (int j = 0; j < pt.Size(); j++)
   {
      out << (j > 0 ? ", " : "") << pt(j);
   }
   out << ')' << suffix;
}

int InverseElementTransformation::NewtonSolve(const Vector &pt,
                                              IntegrationPoint &ip)
{
   MFEM_ASSERT(pt.Size() == T->GetSpaceDim(), "invalid point");

   const double phys_tol = phys_rtol*pt.Normlinf();

   const int geom = T->GetGeometryType();
   const int dim = T->GetDimension();
   const int sdim = T->GetSpaceDim();
   IntegrationPoint xip, prev_xip;
   double xd[3], yd[3], dxd[3], dx_norm = -1.0, err_phys, real_dx_norm = -1.0;
   Vector x(xd, dim), y(yd, sdim), dx(dxd, dim);
   bool hit_bdr = false, prev_hit_bdr = false;

   // Use ip0 as initial guess:
   xip = *ip0;
   xip.Get(xd, dim); // xip -> x
   if (print_level >= 3)
   {
      NewtonPrint(1, 0.); // iter 0
      NewtonPrintPoint(",    ref_pt", x, "\n");
   }

   for (int it = 0; true; )
   {
      // Remarks:
      // If f(x) := 1/2 |pt-F(x)|^2, then grad(f)(x) = -J^t(x) [pt-F(x)].
      // Linearize F(y) at y=x: F(y) ~ L[x](y) := F(x) + J(x) [y-x].
      // Newton iteration for F(y)=b is given by L[x_old](x_new) = b, i.e.
      // F(x_old) + J(x_old) [x_new-x_old] = b.
      //
      // To minimize: 1/2 |F(y)-b|^2, subject to: l(y) >= 0, we may consider the
      // iteration: minimize: |L[x_old](x_new)-b|^2, subject to l(x_new) >= 0,
      // i.e. minimize: |F(x_old) + J(x_old) [x_new-x_old] - b|^2.

      // This method uses:
      // Newton iteration:    x := x + J(x)^{-1} [pt-F(x)]
      // or when dim != sdim: x := x + [J^t.J]^{-1}.J^t [pt-F(x)]

      // Compute the physical coordinates of the current point:
      T->Transform(xip, y);
      if (print_level >= 3)
      {
         NewtonPrint(11, 0.); // continuation line
         NewtonPrintPoint("approx_pt", y, ", ");
         NewtonPrintPoint("exact_pt", pt, "\n");
      }
      subtract(pt, y, y); // y = pt-y

      // Check for convergence in physical coordinates:
      err_phys = y.Normlinf();
      if (err_phys < phys_tol)
      {
         if (print_level >= 1)
         {
            NewtonPrint(1, (double)it);
            NewtonPrint(3, dx_norm);
            NewtonPrint(30, err_phys);
         }
         ip = xip;
         if (solver_type != Newton) { return Inside; }
         return Geometry::CheckPoint(geom, ip, ip_tol) ? Inside : Outside;
      }
      if (print_level >= 1)
      {
         if (it == 0 || print_level >= 2)
         {
            NewtonPrint(1, (double)it);
            NewtonPrint(3, dx_norm);
            NewtonPrint(18, err_phys);
         }
      }

      if (hit_bdr)
      {
         xip.Get(xd, dim); // xip -> x
         if (prev_hit_bdr || it == max_iter || print_level >= 2)
         {
            prev_xip.Get(dxd, dim); // prev_xip -> dx
            subtract(x, dx, dx);    // dx = xip - prev_xip
            real_dx_norm = dx.Normlinf();
            if (print_level >= 2)
            {
               NewtonPrint(41, real_dx_norm);
            }
            if (prev_hit_bdr && real_dx_norm < ref_tol)
            {
               if (print_level >= 0)
               {
                  if (print_level <= 1)
                  {
                     NewtonPrint(1, (double)it);
                     NewtonPrint(3, dx_norm);
                     NewtonPrint(18, err_phys);
                     NewtonPrint(41, real_dx_norm);
                  }
                  mfem::out << "Newton: *** stuck on boundary!\n";
               }
               return Outside;
            }
         }
      }

      if (it == max_iter) { break; }

      // Perform a Newton step:
      T->SetIntPoint(&xip);
      T->InverseJacobian().Mult(y, dx);
      x += dx;
      it++;
      if (solver_type != Newton)
      {
         prev_xip = xip;
         prev_hit_bdr = hit_bdr;
      }
      xip.Set(xd, dim); // x -> xip

      // Perform projection based on solver_type:
      switch (solver_type)
      {
         case Newton: break;
         case NewtonSegmentProject:
            hit_bdr = !Geometry::ProjectPoint(geom, prev_xip, xip); break;
         case NewtonElementProject:
            hit_bdr = !Geometry::ProjectPoint(geom, xip); break;
         default: MFEM_ABORT("invalid solver type");
      }
      if (print_level >= 3)
      {
         NewtonPrint(1, double(it));
         xip.Get(xd, dim); // xip -> x
         NewtonPrintPoint(",    ref_pt", x, "\n");
      }

      // Check for convergence in reference coordinates:
      dx_norm = dx.Normlinf();
      if (dx_norm < ref_tol)
      {
         if (print_level >= 1)
         {
            NewtonPrint(1, (double)it);
            NewtonPrint(27, dx_norm);
         }
         ip = xip;
         if (solver_type != Newton) { return Inside; }
         return Geometry::CheckPoint(geom, ip, ip_tol) ? Inside : Outside;
      }
   }
   if (print_level >= 0)
   {
      if (print_level <= 1)
      {
         NewtonPrint(1, (double)max_iter);
         NewtonPrint(3, dx_norm);
         NewtonPrint(18, err_phys);
         if (hit_bdr) { NewtonPrint(41, real_dx_norm); }
      }
      mfem::out << "Newton: *** iteration did not converge!\n";
   }
   ip = xip;
   return Unknown;
}

int InverseElementTransformation::Transform(const Vector &pt,
                                            IntegrationPoint &ip)
{
   MFEM_VERIFY(T != NULL, "invalid ElementTransformation");

   // Select initial guess ...
   switch (init_guess_type)
   {
      case Center:
         ip0 = &Geometries.GetCenter(T->GetGeometryType());
         break;

      case ClosestPhysNode:
      case ClosestRefNode:
      {
         const int order = std::max(T->Order()+rel_qpts_order, 0);
         if (order == 0)
         {
            ip0 = &Geometries.GetCenter(T->GetGeometryType());
         }
         else
         {
            const int old_type = GlobGeometryRefiner.GetType();
            GlobGeometryRefiner.SetType(qpts_type);
            RefinedGeometry &RefG =
               *GlobGeometryRefiner.Refine(T->GetGeometryType(), order);
            int closest_idx = (init_guess_type == ClosestPhysNode) ?
                              FindClosestPhysPoint(pt, RefG.RefPts) :
                              FindClosestRefPoint(pt, RefG.RefPts);
            ip0 = &RefG.RefPts.IntPoint(closest_idx);
            GlobGeometryRefiner.SetType(old_type);
         }
         break;
      }

      case GivenPoint:
         break;

      default:
         MFEM_ABORT("invalid initial guess type");
   }

   // Call the solver ...
   return NewtonSolve(pt, ip);
}


void IsoparametricTransformation::SetIdentityTransformation(int GeomType)
{
   switch (GeomType)
   {
      case Geometry::POINT :       FElem = &PointFE; break;
      case Geometry::SEGMENT :     FElem = &SegmentFE; break;
      case Geometry::TRIANGLE :    FElem = &TriangleFE; break;
      case Geometry::SQUARE :      FElem = &QuadrilateralFE; break;
      case Geometry::TETRAHEDRON : FElem = &TetrahedronFE; break;
      case Geometry::CUBE :        FElem = &HexahedronFE; break;
      default:
         MFEM_ABORT("unknown Geometry::Type!");
   }
   int dim = FElem->GetDim();
   int dof = FElem->GetDof();
   const IntegrationRule &nodes = FElem->GetNodes();
   PointMat.SetSize(dim, dof);
   for (int j = 0; j < dof; j++)
   {
      nodes.IntPoint(j).Get(&PointMat(0,j), dim);
   }
   geom = GeomType;
   space_dim = dim;
}

const DenseMatrix &IsoparametricTransformation::EvalJacobian()
{
   MFEM_ASSERT(space_dim == PointMat.Height(),
               "the IsoparametricTransformation has not been finalized;"
               " call FinilizeTransformation() after setup");
   MFEM_ASSERT((EvalState & JACOBIAN_MASK) == 0, "");

   dshape.SetSize(FElem->GetDof(), FElem->GetDim());
   dFdx.SetSize(PointMat.Height(), dshape.Width());
   if (dshape.Width() > 0)
   {
      FElem->CalcDShape(*IntPoint, dshape);
      Mult(PointMat, dshape, dFdx);
   }
   EvalState |= JACOBIAN_MASK;

   return dFdx;
}

int IsoparametricTransformation::OrderJ()
{
   switch (FElem->Space())
   {
      case FunctionSpace::Pk:
         return (FElem->GetOrder()-1);
      case FunctionSpace::Qk:
         return (FElem->GetOrder());
      default:
         mfem_error("IsoparametricTransformation::OrderJ()");
   }
   return 0;
}

int IsoparametricTransformation::OrderW()
{
   switch (FElem->Space())
   {
      case FunctionSpace::Pk:
         return (FElem->GetOrder() - 1) * FElem->GetDim();
      case FunctionSpace::Qk:
         return (FElem->GetOrder() * FElem->GetDim() - 1);
      default:
         mfem_error("IsoparametricTransformation::OrderW()");
   }
   return 0;
}

int IsoparametricTransformation::OrderGrad(const FiniteElement *fe)
{
   if (FElem->Space() == fe->Space())
   {
      int k = FElem->GetOrder();
      int d = FElem->GetDim();
      int l = fe->GetOrder();
      switch (fe->Space())
      {
         case FunctionSpace::Pk:
            return ((k-1)*(d-1)+(l-1));
         case FunctionSpace::Qk:
            return (k*(d-1)+(l-1));
      }
   }
   mfem_error("IsoparametricTransformation::OrderGrad(...)");
   return 0;
}

void IsoparametricTransformation::Transform (const IntegrationPoint &ip,
                                             Vector &trans)
{
   shape.SetSize(FElem->GetDof());
   trans.SetSize(PointMat.Height());

   FElem -> CalcShape(ip, shape);
   PointMat.Mult(shape, trans);
}

void IsoparametricTransformation::Transform (const IntegrationRule &ir,
                                             DenseMatrix &tr)
{
   int dof, n, dim, i, j, k;

   dim = PointMat.Height();
   dof = FElem->GetDof();
   n = ir.GetNPoints();

   shape.SetSize(dof);
   tr.SetSize(dim, n);

   for (j = 0; j < n; j++)
   {
      FElem -> CalcShape (ir.IntPoint(j), shape);
      for (i = 0; i < dim; i++)
      {
         tr(i, j) = 0.0;
         for (k = 0; k < dof; k++)
         {
            tr(i, j) += PointMat(i, k) * shape(k);
         }
      }
   }
}

void IsoparametricTransformation::Transform (const DenseMatrix &matrix,
                                             DenseMatrix &result)
{
   MFEM_ASSERT(matrix.Height() == GetDimension(), "invalid input");
   result.SetSize(PointMat.Height(), matrix.Width());

   IntegrationPoint ip;
   Vector col;

   for (int j = 0; j < matrix.Width(); j++)
   {
      ip.Set(matrix.GetColumn(j), matrix.Height());

      result.GetColumnReference(j, col);
      Transform(ip, col);
   }
}

void IntegrationPointTransformation::Transform (const IntegrationPoint &ip1,
                                                IntegrationPoint &ip2)
{
   double vec[3];
   Vector v (vec, Transf.GetPointMat().Height());

   Transf.Transform (ip1, v);
   ip2.Set(vec, v.Size());
}

void IntegrationPointTransformation::Transform (const IntegrationRule &ir1,
                                                IntegrationRule &ir2)
{
   int i, n;

   n = ir1.GetNPoints();
   for (i = 0; i < n; i++)
   {
      Transform (ir1.IntPoint(i), ir2.IntPoint(i));
   }
}


////////////////////////////// ADDED /////////////////////////////////
<<<<<<< HEAD


=======
>>>>>>> e36bb9df
int IsoparametricTransformation::TransformBack(const Vector &pt,
                                               IntegrationPoint &ip,
                                               IntegrationPoint &xip)
{
   const int    max_iter = 32;
   const double  ref_tol = 1e-12;
   const double phys_tol = 1e-12*pt.Normlinf();

   const int dim = FElem->GetDim();
   const int sdim = PointMat.Height();
   const int geom = FElem->GetGeomType();
  // IntegrationPoint xip, prev_xip;
   IntegrationPoint prev_xip;
   double xd[3], yd[3], dxd[3], Jid[9];
   Vector x(xd, dim), y(yd, sdim), dx(dxd, dim);
   DenseMatrix Jinv(Jid, dim, sdim);
   bool hit_bdr = false, prev_hit_bdr;

   // Use the center of the element as initial guess
 //  xip = Geometries.GetCenter(geom);
 //  xip.Get(xd, dim); // xip -> x

   for (int it = 0; it < max_iter; it++)
   {
      // Newton iteration:    x := x + J(x)^{-1} [pt-F(x)]
      // or when dim != sdim: x := x + [J^t.J]^{-1}.J^t [pt-F(x)]
      Transform(xip, y);
      subtract(pt, y, y); // y = pt-y
      if (y.Normlinf() < phys_tol) { ip = xip; return 0; }
      SetIntPoint(&xip);
      CalcInverse(Jacobian(), Jinv);
      Jinv.Mult(y, dx);
      x += dx;
      prev_xip = xip;
      prev_hit_bdr = hit_bdr;
      xip.Set(xd, dim); // x -> xip
      // If xip is ouside project it on the boundary on the line segment
      // between prev_xip and xip
      hit_bdr = !Geometry::ProjectPoint(geom, prev_xip, xip);
      if (dx.Normlinf() < ref_tol) { ip = xip; return 0; }
      if (hit_bdr)
      {
         xip.Get(xd, dim); // xip -> x
         if (prev_hit_bdr)
         {
            prev_xip.Get(dxd, dim); // prev_xip -> dx
            subtract(x, dx, dx);    // dx = xip - prev_xip
            if (dx.Normlinf() < ref_tol) { return 1; }
         }
      }
   }
   ip = xip;
   return 2;
}

////////////////////////////// ADDED /////////////////////////////////



}<|MERGE_RESOLUTION|>--- conflicted
+++ resolved
@@ -536,11 +536,6 @@
 
 
 ////////////////////////////// ADDED /////////////////////////////////
-<<<<<<< HEAD
-
-
-=======
->>>>>>> e36bb9df
 int IsoparametricTransformation::TransformBack(const Vector &pt,
                                                IntegrationPoint &ip,
                                                IntegrationPoint &xip)
