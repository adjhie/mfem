// Copyright (c) 2010, Lawrence Livermore National Security, LLC. Produced at
// the Lawrence Livermore National Laboratory. LLNL-CODE-443211. All Rights
// reserved. See file COPYRIGHT for details.
//
// This file is part of the MFEM library. For more information and source code
// availability see http://mfem.org.
//
// MFEM is free software; you can redistribute it and/or modify it under the
// terms of the GNU Lesser General Public License (as published by the Free
// Software Foundation) version 2.1 dated February 1999.

#ifndef MFEM_COMMUNICATION
#define MFEM_COMMUNICATION

#include "../config/config.hpp"

#ifdef MFEM_USE_MPI

#include "array.hpp"
#include "table.hpp"
#include "sets.hpp"
#include <mpi.h>

namespace mfem
{

/** @brief A simple convenience class that calls MPI_Init() at construction and
    MPI_Finalize() at destruction. It also provides easy access to
    MPI_COMM_WORLD's rank and size. */
class MPI_Session
{
protected:
   int world_rank, world_size;
   void GetRankAndSize()
   {
      MPI_Comm_rank(MPI_COMM_WORLD, &world_rank);
      MPI_Comm_size(MPI_COMM_WORLD, &world_size);
   }
public:
   MPI_Session() { MPI_Init(NULL, NULL); GetRankAndSize(); }
   MPI_Session(int &argc, char **&argv)
   { MPI_Init(&argc, &argv); GetRankAndSize(); }
   ~MPI_Session() { MPI_Finalize(); }
   /// Return MPI_COMM_WORLD's rank.
   int WorldRank() const { return world_rank; }
   /// Return MPI_COMM_WORLD's size.
   int WorldSize() const { return world_size; }
   /// Return true if WorldRank() == 0.
   bool Root() const { return world_rank == 0; }
};

class GroupTopology
{
private:
   MPI_Comm   MyComm;

   /* The shared entities (e.g. vertices, faces and edges) are split into
      groups, each group determined by the set of participating processors.
      They are numbered locally in lproc. Assumptions:
      - group 0 is the 'local' group
      - groupmaster_lproc[0] = 0
      - lproc_proc[0] = MyRank */

   // Neighbor ids (lproc) in each group.
   Table      group_lproc;
   // Master neighbor id for each group.
   Array<int> groupmaster_lproc;
   // MPI rank of each neighbor.
   Array<int> lproc_proc;
   // Group --> Group number in the master.
   Array<int> group_mgroup;

   void ProcToLProc();

public:
   GroupTopology() : MyComm(0) {}
   GroupTopology(MPI_Comm comm) { MyComm = comm; }

   /// Copy constructor
   GroupTopology(const GroupTopology &gt);
   void SetComm(MPI_Comm comm) { MyComm = comm; }

   MPI_Comm GetComm() { return MyComm; }
   int MyRank() { int r; MPI_Comm_rank(MyComm, &r); return r; }
   int NRanks() { int s; MPI_Comm_size(MyComm, &s); return s; }

   void Create(ListOfIntegerSets &groups, int mpitag);

   int NGroups() const { return group_lproc.Size(); }
   // return the number of neighbors including the local processor
   int GetNumNeighbors() const { return lproc_proc.Size(); }
   int GetNeighborRank(int i) const { return lproc_proc[i]; }
   // am I master for group 'g'?
   bool IAmMaster(int g) const { return (groupmaster_lproc[g] == 0); }
   // return the neighbor index of the group master for a given group.
   // neighbor 0 is the local processor
   int GetGroupMaster(int g) const { return groupmaster_lproc[g]; }
   // return the rank of the group master for a given group
   int GetGroupMasterRank(int g) const
   { return lproc_proc[groupmaster_lproc[g]]; }
   // for a given group return the group number in the master
   int GetGroupMasterGroup(int g) const { return group_mgroup[g]; }
   // get the number of processors in a group
   int GetGroupSize(int g) const { return group_lproc.RowSize(g); }
   // return a pointer to a list of neighbors for a given group.
   // neighbor 0 is the local processor
   const int *GetGroup(int g) const { return group_lproc.GetRow(g); }

<<<<<<< HEAD
   /// Save the data using text format.
   void Save(std::ostream &out) const;
   /// Load the data using text format.
=======
   /// Save the data in a stream.
   void Save(std::ostream &out) const;
   /// Load the data from a stream.
>>>>>>> d92076c3
   void Load(std::istream &in);

   virtual ~GroupTopology() {}
};

class GroupCommunicator
{
private:
   GroupTopology &gtopo;
   Table group_ldof;
   int group_buf_size;
   Array<char> group_buf;
   MPI_Request *requests;
   MPI_Status  *statuses;

public:
   GroupCommunicator(GroupTopology &gt);
   /** Initialize the communicator from a local-dof to group map.
       Finalize is called internally. */
   void Create(Array<int> &ldof_group);
   /** Fill-in the returned Table reference to initialize the communicator
       then call Finalize. */
   Table &GroupLDofTable() { return group_ldof; }
   /// Allocate internal buffers after the GroupLDofTable is defined
   void Finalize();

   /// Get a reference to the group topology object
   GroupTopology & GetGroupTopology() { return gtopo; }

   /** @brief Broadcast within each group where the master is the root.
<<<<<<< HEAD

       The data @a layout can be:
       |   |                                                             |
       |--:|:------------------------------------------------------------|
       | 0 | data is an array on all ldofs                               |
       | 1 | data is an array on the shared ldofs as given by group_ldof | */
=======
       The data @a layout can be:

          0 - data is an array on all ldofs
          1 - data is an array on the shared ldofs as given by group_ldof
   */
>>>>>>> d92076c3
   template <class T> void Bcast(T *data, int layout);

   /** @brief Broadcast within each group where the master is the root.
       This method is instantiated for int and double. */
   template <class T> void Bcast(T *ldata) { Bcast<T>(ldata, 0); }
   template <class T> void Bcast(Array<T> &ldata) { Bcast<T>((T *)ldata); }

   /** @brief Data structure on which we define reduce operations.

     The data is associated with (and the operation is performed on) one group
     at a time. */
   template <class T> struct OpData
   {
      int nldofs, nb, *ldofs;
      T *ldata, *buf;
   };

   /** @brief Reduce within each group where the master is the root.

       The reduce operation is given by the second argument (see below for list
       of the supported operations.) This method is instantiated for int and
       double. */
   template <class T> void Reduce(T *ldata, void (*Op)(OpData<T>));
   template <class T> void Reduce(Array<T> &ldata, void (*Op)(OpData<T>))
   { Reduce<T>((T *)ldata, Op); }

   /// Reduce operation Sum, instantiated for int and double
   template <class T> static void Sum(OpData<T>);
   /// Reduce operation Min, instantiated for int and double
   template <class T> static void Min(OpData<T>);
   /// Reduce operation Max, instantiated for int and double
   template <class T> static void Max(OpData<T>);
   /// Reduce operation bitwise OR, instantiated for int only
   template <class T> static void BitOR(OpData<T>);

   ~GroupCommunicator();
};


/// \brief Variable-length MPI message containing unspecific binary data.
template<int Tag>
struct VarMessage
{
   std::string data;
   MPI_Request send_request;

   /// Non-blocking send to processor 'rank'.
   void Isend(int rank, MPI_Comm comm)
   {
      Encode();
      MPI_Isend((void*) data.data(), data.length(), MPI_BYTE, rank, Tag, comm,
                &send_request);
   }

   /// Helper to send all messages in a rank-to-message map container.
   template<typename MapT>
   static void IsendAll(MapT& rank_msg, MPI_Comm comm)
   {
      typename MapT::iterator it;
      for (it = rank_msg.begin(); it != rank_msg.end(); ++it)
      {
         it->second.Isend(it->first, comm);
      }
   }

   /// Helper to wait for all messages in a map container to be sent.
   template<typename MapT>
   static void WaitAllSent(MapT& rank_msg)
   {
      typename MapT::iterator it;
      for (it = rank_msg.begin(); it != rank_msg.end(); ++it)
      {
         MPI_Wait(&it->second.send_request, MPI_STATUS_IGNORE);
         it->second.Clear();
      }
   }

   /** Blocking probe for incoming message of this type from any rank.
       Returns the rank and message size. */
   static void Probe(int &rank, int &size, MPI_Comm comm)
   {
      MPI_Status status;
      MPI_Probe(MPI_ANY_SOURCE, Tag, comm, &status);
      rank = status.MPI_SOURCE;
      MPI_Get_count(&status, MPI_BYTE, &size);
   }

   /** Non-blocking probe for incoming message of this type from any rank.
       If there is an incoming message, returns true and sets 'rank' and 'size'.
       Otherwise returns false. */
   static bool IProbe(int &rank, int &size, MPI_Comm comm)
   {
      int flag;
      MPI_Status status;
      MPI_Iprobe(MPI_ANY_SOURCE, Tag, comm, &flag, &status);
      if (!flag) { return false; }

      rank = status.MPI_SOURCE;
      MPI_Get_count(&status, MPI_BYTE, &size);
      return true;
   }

   /// Post-probe receive from processor 'rank' of message size 'size'.
   void Recv(int rank, int size, MPI_Comm comm)
   {
      MFEM_ASSERT(size >= 0, "");
      data.resize(size);
      MPI_Status status;
      MPI_Recv((void*) data.data(), size, MPI_BYTE, rank, Tag, comm, &status);
#ifdef MFEM_DEBUG
      int count;
      MPI_Get_count(&status, MPI_BYTE, &count);
      MFEM_VERIFY(count == size, "");
#endif
      Decode();
   }

   /// Helper to receive all messages in a rank-to-message map container.
   template<typename MapT>
   static void RecvAll(MapT& rank_msg, MPI_Comm comm)
   {
      int recv_left = rank_msg.size();
      while (recv_left > 0)
      {
         int rank, size;
         Probe(rank, size, comm);
         MFEM_ASSERT(rank_msg.find(rank) != rank_msg.end(), "Unexpected message"
                     " (tag " << Tag << ") from rank " << rank);
         // NOTE: no guard against receiving two messages from the same rank
         rank_msg[rank].Recv(rank, size, comm);
         --recv_left;
      }
   }

   VarMessage() : send_request(MPI_REQUEST_NULL) {}
   void Clear() { data.clear(); send_request = MPI_REQUEST_NULL; }

   virtual ~VarMessage()
   {
      MFEM_ASSERT(send_request == MPI_REQUEST_NULL,
                  "WaitAllSent was not called after Isend");
   }

   VarMessage(const VarMessage &other)
      : data(other.data), send_request(other.send_request)
   {
      MFEM_ASSERT(send_request == MPI_REQUEST_NULL,
                  "Cannot copy message with a pending send.");
   }

protected:
   virtual void Encode() {}
   virtual void Decode() {}
};


/// Helper struct to convert a C++ type to an MPI type
template <typename Type>
struct MPITypeMap { static const MPI_Datatype mpi_type; };


/** Reorder MPI ranks to follow the Z-curve within the physical machine topology
    (provided that functions to query physical node coordinates are available).
    Returns a new communicator with reordered ranks. */
MPI_Comm ReorderRanksZCurve(MPI_Comm comm);


} // namespace mfem

#endif

#endif<|MERGE_RESOLUTION|>--- conflicted
+++ resolved
@@ -106,15 +106,9 @@
    // neighbor 0 is the local processor
    const int *GetGroup(int g) const { return group_lproc.GetRow(g); }
 
-<<<<<<< HEAD
-   /// Save the data using text format.
-   void Save(std::ostream &out) const;
-   /// Load the data using text format.
-=======
    /// Save the data in a stream.
    void Save(std::ostream &out) const;
    /// Load the data from a stream.
->>>>>>> d92076c3
    void Load(std::istream &in);
 
    virtual ~GroupTopology() {}
@@ -145,20 +139,11 @@
    GroupTopology & GetGroupTopology() { return gtopo; }
 
    /** @brief Broadcast within each group where the master is the root.
-<<<<<<< HEAD
-
-       The data @a layout can be:
-       |   |                                                             |
-       |--:|:------------------------------------------------------------|
-       | 0 | data is an array on all ldofs                               |
-       | 1 | data is an array on the shared ldofs as given by group_ldof | */
-=======
        The data @a layout can be:
 
           0 - data is an array on all ldofs
           1 - data is an array on the shared ldofs as given by group_ldof
    */
->>>>>>> d92076c3
    template <class T> void Bcast(T *data, int layout);
 
    /** @brief Broadcast within each group where the master is the root.
