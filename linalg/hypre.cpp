--- conflicted
+++ resolved
@@ -2430,15 +2430,6 @@
    {
       ParFiniteElementSpace *vert_fespace_d;
 
-      HYPRE_ParCSRMatrix HYPRE_RT_Pi  = NULL;
-      HYPRE_ParCSRMatrix HYPRE_RT_Pix = NULL;
-      HYPRE_ParCSRMatrix HYPRE_RT_Piy = NULL;
-      HYPRE_ParCSRMatrix HYPRE_RT_Piz = NULL;
-      HYPRE_ParCSRMatrix HYPRE_ND_Pi  = NULL;
-      HYPRE_ParCSRMatrix HYPRE_ND_Pix = NULL;
-      HYPRE_ParCSRMatrix HYPRE_ND_Piy = NULL;
-      HYPRE_ParCSRMatrix HYPRE_ND_Piz = NULL;
-
       if (ams_cycle_type < 10)
          vert_fespace_d = new ParFiniteElementSpace(pmesh, vert_fec, 3,
                                                     Ordering::byVDIM, pr_dofs);
@@ -2464,7 +2455,6 @@
          }
          ND_Pi->CopyColStarts(); // since we'll delete vert_fespace_d
          ND_Pi->CopyRowStarts(); // since we'll delete edge_fespace
-	 HYPRE_ND_Pi = *ND_Pi;
       }
       else
       {
@@ -2477,9 +2467,9 @@
          {
             id_ND->GetParBlocksReduced(ND_Pi_blocks);
          }
-         ND_Pix = ND_Pi_blocks(0,0); HYPRE_ND_Pix = *ND_Pix;
-         ND_Piy = ND_Pi_blocks(0,1); HYPRE_ND_Piy = *ND_Piy;
-         ND_Piz = ND_Pi_blocks(0,2); HYPRE_ND_Piz = *ND_Piz;
+         ND_Pix = ND_Pi_blocks(0,0);
+         ND_Piy = ND_Pi_blocks(0,1);
+         ND_Piz = ND_Pi_blocks(0,2);
       }
 
       delete id_ND;
@@ -2514,7 +2504,6 @@
             RT_Pi = id_RT->ParallelAssembleReduced();
          }
          RT_Pi->CopyColStarts(); // since we'll delete vert_fespace_d
-	 HYPRE_RT_Pi = *RT_Pi;
       }
       else
       {
@@ -2527,25 +2516,13 @@
          {
             id_RT->GetParBlocksReduced(RT_Pi_blocks);
          }
-         RT_Pix = RT_Pi_blocks(0,0); HYPRE_RT_Pix = *RT_Pix;
-         RT_Piy = RT_Pi_blocks(0,1); HYPRE_RT_Piy = *RT_Piy;
-         RT_Piz = RT_Pi_blocks(0,2); HYPRE_RT_Piz = *RT_Piz;
+         RT_Pix = RT_Pi_blocks(0,0);
+         RT_Piy = RT_Pi_blocks(0,1);
+         RT_Piz = RT_Pi_blocks(0,2);
       }
 
       delete id_RT;
 
-<<<<<<< HEAD
-      // The some of the following arguments will always by NULL pointers
-      // therefore dereferencing them is undefined.
-      // HYPRE_ADSSetInterpolations(ads,
-      //                            *RT_Pi, *RT_Pix, *RT_Piy, *RT_Piz,
-      //                            *ND_Pi, *ND_Pix, *ND_Piy, *ND_Piz);
-      HYPRE_ADSSetInterpolations(ads,
-                                 HYPRE_RT_Pi,
-				 HYPRE_RT_Pix, HYPRE_RT_Piy, HYPRE_RT_Piz,
-                                 HYPRE_ND_Pi,
-				 HYPRE_ND_Pix, HYPRE_ND_Piy, HYPRE_ND_Piz);
-=======
       HYPRE_ParCSRMatrix HY_RT_Pi, HY_RT_Pix, HY_RT_Piy, HY_RT_Piz;
       HY_RT_Pi  = (RT_Pi)  ? (HYPRE_ParCSRMatrix) *RT_Pi  : NULL;
       HY_RT_Pix = (RT_Pix) ? (HYPRE_ParCSRMatrix) *RT_Pix : NULL;
@@ -2559,7 +2536,6 @@
       HYPRE_ADSSetInterpolations(ads,
                                  HY_RT_Pi, HY_RT_Pix, HY_RT_Piy, HY_RT_Piz,
                                  HY_ND_Pi, HY_ND_Pix, HY_ND_Piy, HY_ND_Piz);
->>>>>>> d7bb1120
 
       delete vert_fespace_d;
    }
