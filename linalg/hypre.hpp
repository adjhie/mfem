// Copyright (c) 2010, Lawrence Livermore National Security, LLC. Produced at
// the Lawrence Livermore National Laboratory. LLNL-CODE-443211. All Rights
// reserved. See file COPYRIGHT for details.
//
// This file is part of the MFEM library. For more information and source code
// availability see http://mfem.org.
//
// MFEM is free software; you can redistribute it and/or modify it under the
// terms of the GNU Lesser General Public License (as published by the Free
// Software Foundation) version 2.1 dated February 1999.

#ifndef MFEM_HYPRE
#define MFEM_HYPRE

#include "../config/config.hpp"

#ifdef MFEM_USE_MPI

#include <mpi.h>

// Enable internal hypre timing routines
#define HYPRE_TIMING

// hypre header files
#include "seq_mv.h"
#include "_hypre_parcsr_mv.h"
#include "_hypre_parcsr_ls.h"
#include "temp_multivector.h"

#ifdef HYPRE_COMPLEX
#error "MFEM does not work with HYPRE's complex numbers support"
#endif

#include "sparsemat.hpp"
#include "hypre_parcsr.hpp"

namespace mfem
{

class ParFiniteElementSpace;
class HypreParMatrix;

namespace internal
{

// Convert a HYPRE_Int to int
inline int to_int(HYPRE_Int i)
{
#ifdef HYPRE_BIGINT
   MFEM_ASSERT(HYPRE_Int(int(i)) == i, "overflow converting HYPRE_Int to int");
#endif
   return int(i);
}

}

/// Wrapper for hypre's parallel vector class
class HypreParVector : public Vector
{
private:
   int own_ParVector;

   /// The actual object
   hypre_ParVector *x;

   friend class HypreParMatrix;

   // Set Vector::data and Vector::size from *x
   inline void _SetDataAndSize_();

public:
   /** Creates vector with given global size and partitioning of the columns.
       Processor P owns columns [col[P],col[P+1]) */
   HypreParVector(MPI_Comm comm, HYPRE_Int glob_size, HYPRE_Int *col);
   /** Creates vector with given global size, partitioning of the columns,
       and data. The data must be allocated and destroyed outside. */
   HypreParVector(MPI_Comm comm, HYPRE_Int glob_size, double *_data,
                  HYPRE_Int *col);
   /// Creates vector compatible with y
   HypreParVector(const HypreParVector &y);
   /// Creates vector compatible with (i.e. in the domain of) A or A^T
   HypreParVector(const HypreParMatrix &A, int transpose = 0);
   /// Creates vector wrapping y
   HypreParVector(HYPRE_ParVector y);
   /// Create a true dof parallel vector on a given ParFiniteElementSpace
   HypreParVector(ParFiniteElementSpace *pfes);

   /// MPI communicator
   MPI_Comm GetComm() { return x->comm; }

   /// Returns the row partitioning
   inline HYPRE_Int *Partitioning() { return x->partitioning; }

   /// Returns the global number of rows
   inline HYPRE_Int GlobalSize() { return x->global_size; }

   /// Typecasting to hypre's hypre_ParVector*
   operator hypre_ParVector*() const;
#ifndef HYPRE_PAR_VECTOR_STRUCT
   /// Typecasting to hypre's HYPRE_ParVector, a.k.a. void *
   operator HYPRE_ParVector() const;
#endif
   /// Changes the ownership of the the vector
   hypre_ParVector *StealParVector() { own_ParVector = 0; return x; }

   /// Sets ownership of the internal hypre_ParVector
   void SetOwnership(int own) { own_ParVector = own; }

   /// Gets ownership of the internal hypre_ParVector
   int GetOwnership() const { return own_ParVector; }

   /// Returns the global vector in each processor
   Vector* GlobalVector() const;

   /// Set constant values
   HypreParVector& operator= (double d);
   /// Define '=' for hypre vectors.
   HypreParVector& operator= (const HypreParVector &y);

   /** Sets the data of the Vector and the hypre_ParVector to _data.
       Must be used only for HypreParVectors that do not own the data,
       e.g. created with the constructor:
       HypreParVector(MPI_Comm comm, HYPRE_Int glob_size, double *_data,
                      HYPRE_Int *col). */
   void SetData(double *_data);

   /// Set random values
   HYPRE_Int Randomize(HYPRE_Int seed);

   /// Prints the locally owned rows in parallel
   void Print(const char *fname) const;

   /// Calls hypre's destroy function
   ~HypreParVector();
};

/// Returns the inner product of x and y
double InnerProduct(HypreParVector &x, HypreParVector &y);
double InnerProduct(HypreParVector *x, HypreParVector *y);


/// Wrapper for hypre's ParCSR matrix class
class HypreParMatrix : public Operator
{
private:
   /// The actual object
   hypre_ParCSRMatrix *A;

   /// Auxiliary vectors for typecasting
   mutable HypreParVector *X, *Y;

   // Flags indicating ownership of A->diag->{i,j,data}, A->offd->{i,j,data},
   // and A->col_map_offd.
   // The possible values for diagOwner are:
   //  -1: no special treatment of A->diag (default)
   //   0: prevent hypre from destroying A->diag->{i,j,data}
   //   1: same as 0, plus take ownership of A->diag->{i,j}
   //   2: same as 0, plus take ownership of A->diag->data
   //   3: same as 0, plus take ownership of A->diag->{i,j,data}
   // The same values and rules apply to offdOwner and A->offd.
   // The possible values for colMapOwner are:
   //  -1: no special treatment of A->col_map_offd (default)
   //   0: prevent hypre from destroying A->col_map_offd
   //   1: same as 0, plus take ownership of A->col_map_offd
   // All owned arrays are destroyed with 'delete []'.
   char diagOwner, offdOwner, colMapOwner;

   // Does the object own the pointer A?
   char ParCSROwner;

   // Initialize with defaults. Does not initialize inherited members.
   void Init();

   // Delete all owned data. Does not perform re-initialization with defaults.
   void Destroy();

   // Copy (shallow or deep, based on HYPRE_BIGINT) the I and J arrays from csr
   // to hypre_csr. Shallow copy the data. Return the appropriate ownership
   // flag.
   static char CopyCSR(SparseMatrix *csr, hypre_CSRMatrix *hypre_csr);
   // Copy (shallow or deep, based on HYPRE_BIGINT) the I and J arrays from
   // bool_csr to hypre_csr. Allocate the data array and set it to all ones.
   // Return the appropriate ownership flag.
   static char CopyBoolCSR(Table *bool_csr, hypre_CSRMatrix *hypre_csr);

   // Copy the j array of a hypre_CSRMatrix to the given J array, converting
   // the indices from HYPRE_Int to int.
   static void CopyCSR_J(hypre_CSRMatrix *hypre_csr, int *J);

public:
   /// An empty matrix to be used as a reference to an existing matrix
   HypreParMatrix();

   /// Converts hypre's format to HypreParMatrix
   HypreParMatrix(hypre_ParCSRMatrix *a)
   {
      Init();
      A = a;
      height = GetNumRows();
      width = GetNumCols();
   }

   /** Creates block-diagonal square parallel matrix. Diagonal is given by diag
       which must be in CSR format (finalized). The new HypreParMatrix does not
       take ownership of any of the input arrays. */
   HypreParMatrix(MPI_Comm comm, HYPRE_Int glob_size, HYPRE_Int *row_starts,
                  SparseMatrix *diag);

   /** Creates block-diagonal rectangular parallel matrix. Diagonal is given by
       diag which must be in CSR format (finalized). The new HypreParMatrix does
       not take ownership of any of the input arrays. */
   HypreParMatrix(MPI_Comm comm, HYPRE_Int global_num_rows,
                  HYPRE_Int global_num_cols, HYPRE_Int *row_starts,
                  HYPRE_Int *col_starts, SparseMatrix *diag);

   /** Creates general (rectangular) parallel matrix. The new HypreParMatrix
       does not take ownership of any of the input arrays. */
   HypreParMatrix(MPI_Comm comm, HYPRE_Int global_num_rows,
                  HYPRE_Int global_num_cols, HYPRE_Int *row_starts,
                  HYPRE_Int *col_starts, SparseMatrix *diag, SparseMatrix *offd,
                  HYPRE_Int *cmap);

   /** Creates general (rectangular) parallel matrix. The new HypreParMatrix
       takes ownership of all input arrays, except col_starts and row_starts. */
   HypreParMatrix(MPI_Comm comm,
                  HYPRE_Int global_num_rows, HYPRE_Int global_num_cols,
                  HYPRE_Int *row_starts, HYPRE_Int *col_starts,
                  HYPRE_Int *diag_i, HYPRE_Int *diag_j, double *diag_data,
                  HYPRE_Int *offd_i, HYPRE_Int *offd_j, double *offd_data,
                  HYPRE_Int offd_num_cols, HYPRE_Int *offd_col_map);

   /// Creates a parallel matrix from SparseMatrix on processor 0.
   HypreParMatrix(MPI_Comm comm, HYPRE_Int *row_starts, HYPRE_Int *col_starts,
                  SparseMatrix *a);

   /** Creates boolean block-diagonal rectangular parallel matrix. The new
       HypreParMatrix does not take ownership of any of the input arrays. */
   HypreParMatrix(MPI_Comm comm, HYPRE_Int global_num_rows,
                  HYPRE_Int global_num_cols, HYPRE_Int *row_starts,
                  HYPRE_Int *col_starts, Table *diag);

   /** Creates boolean rectangular parallel matrix. The new HypreParMatrix takes
       ownership of the arrays i_diag, j_diag, i_offd, j_offd, and cmap; does
       not take ownership of the arrays row and col. */
   HypreParMatrix(MPI_Comm comm, int id, int np, HYPRE_Int *row, HYPRE_Int *col,
                  HYPRE_Int *i_diag, HYPRE_Int *j_diag, HYPRE_Int *i_offd,
                  HYPRE_Int *j_offd, HYPRE_Int *cmap, HYPRE_Int cmap_size);

   /** Creates a general parallel matrix from a local CSR matrix on each
       processor described by the I, J and data arrays. The local matrix should
       be of size (local) nrows by (global) glob_ncols. The new parallel matrix
       contains copies of all input arrays (so they can be deleted). */
   HypreParMatrix(MPI_Comm comm, int nrows, HYPRE_Int glob_nrows,
                  HYPRE_Int glob_ncols, int *I, HYPRE_Int *J,
                  double *data, HYPRE_Int *rows, HYPRE_Int *cols);

   /// Make this HypreParMatrix a reference to 'master'
   void MakeRef(const HypreParMatrix &master);

   /// MPI communicator
   MPI_Comm GetComm() const { return A->comm; }

   /// Typecasting to hypre's hypre_ParCSRMatrix*
   operator hypre_ParCSRMatrix*() { return A; }
#ifndef HYPRE_PAR_CSR_MATRIX_STRUCT
   /// Typecasting to hypre's HYPRE_ParCSRMatrix, a.k.a. void *
   operator HYPRE_ParCSRMatrix() { return (HYPRE_ParCSRMatrix) A; }
#endif
   /// Changes the ownership of the the matrix
   hypre_ParCSRMatrix* StealData();

   /// Explicitly set the three ownership flags, see docs for diagOwner etc.
   void SetOwnerFlags(char diag, char offd, char colmap)
   { diagOwner = diag, offdOwner = offd, colMapOwner = colmap; }

<<<<<<< HEAD
   void GetOwnerFlags(char &diag, char &offd, char &colmap)
   { diag = diagOwner, offd = offdOwner, colmap = colMapOwner; }
=======
   /// Get diag ownership flag
   char OwnsDiag() const { return diagOwner; }
   /// Get offd ownership flag
   char OwnsOffd() const { return offdOwner; }
   /// Get colmap ownership flag
   char OwnsColMap() const { return colMapOwner; }
>>>>>>> b3b2e4af

   /** If the HypreParMatrix does not own the row-starts array, make a copy of
       it that the HypreParMatrix will own. If the col-starts array is the same
       as the row-starts array, col-starts is also replaced. */
   void CopyRowStarts();
   /** If the HypreParMatrix does not own the col-starts array, make a copy of
       it that the HypreParMatrix will own. If the row-starts array is the same
       as the col-starts array, row-starts is also replaced. */
   void CopyColStarts();

   /// Returns the global number of nonzeros
   inline HYPRE_Int NNZ() { return A->num_nonzeros; }
   /// Returns the row partitioning
   inline HYPRE_Int *RowPart() { return A->row_starts; }
   /// Returns the column partitioning
   inline HYPRE_Int *ColPart() { return A->col_starts; }
   /// Returns the global number of rows
   inline HYPRE_Int M() { return A->global_num_rows; }
   /// Returns the global number of columns
   inline HYPRE_Int N() { return A->global_num_cols; }

   /// Get the local diagonal of the matrix.
   void GetDiag(Vector &diag) const;
   /// Get the local diagonal block. NOTE: 'diag' will not own any data.
   void GetDiag(SparseMatrix &diag) const;
   /// Get the local off-diagonal block. NOTE: 'offd' will not own any data.
   void GetOffd(SparseMatrix &offd, HYPRE_Int* &cmap) const;

   /** Split the matrix into M x N equally sized blocks of parallel matrices.
       The size of 'blocks' must already be set to M x N. */
   void GetBlocks(Array2D<HypreParMatrix*> &blocks,
                  bool interleaved_rows = false,
                  bool interleaved_cols = false) const;

   /// Returns the transpose of *this
   HypreParMatrix * Transpose();

   /// Returns the number of rows in the diagonal block of the ParCSRMatrix
   int GetNumRows() const
   {
      return internal::to_int(
                hypre_CSRMatrixNumRows(hypre_ParCSRMatrixDiag(A)));
   }

   /// Returns the number of columns in the diagonal block of the ParCSRMatrix
   int GetNumCols() const
   {
      return internal::to_int(
                hypre_CSRMatrixNumCols(hypre_ParCSRMatrixDiag(A)));
   }

   HYPRE_Int GetGlobalNumRows() const
   { return hypre_ParCSRMatrixGlobalNumRows(A); }

   HYPRE_Int GetGlobalNumCols() const
   { return hypre_ParCSRMatrixGlobalNumCols(A); }

   HYPRE_Int *GetRowStarts() const { return hypre_ParCSRMatrixRowStarts(A); }

   HYPRE_Int *GetColStarts() const { return hypre_ParCSRMatrixColStarts(A); }

   /// Computes y = alpha * A * x + beta * y
   HYPRE_Int Mult(HypreParVector &x, HypreParVector &y,
                  double alpha = 1.0, double beta = 0.0);
   /// Computes y = alpha * A * x + beta * y
   HYPRE_Int Mult(HYPRE_ParVector x, HYPRE_ParVector y,
                  double alpha = 1.0, double beta = 0.0);
   /// Computes y = alpha * A^t * x + beta * y
   HYPRE_Int MultTranspose(HypreParVector &x, HypreParVector &y,
                           double alpha = 1.0, double beta = 0.0);

   void Mult(double a, const Vector &x, double b, Vector &y) const;
   void MultTranspose(double a, const Vector &x, double b, Vector &y) const;

   virtual void Mult(const Vector &x, Vector &y) const
   { Mult(1.0, x, 0.0, y); }
   virtual void MultTranspose(const Vector &x, Vector &y) const
   { MultTranspose(1.0, x, 0.0, y); }

   /** The "Boolean" analog of y = alpha * A * x + beta * y, where elements in
       the sparsity pattern of the matrix are treated as "true". */
   void BooleanMult(int alpha, int *x, int beta, int *y)
   {
      internal::hypre_ParCSRMatrixBooleanMatvec(A, alpha, x, beta, y);
   }

   /** Multiply A on the left by a block-diagonal parallel matrix D. Return
       a new parallel matrix, D*A. If D has a different number of rows than A,
       D's row starts array needs to be given (as returned by the methods
       GetDofOffsets/GetTrueDofOffsets of ParFiniteElementSpace). The new matrix
       D*A uses copies of the row-, column-starts arrays, so "this" matrix and
       "row_starts" can be deleted.
       NOTE: this operation is local and does not require communication. */
   HypreParMatrix* LeftDiagMult(const SparseMatrix &D,
                                HYPRE_Int* row_starts = NULL) const;

   /// Scale the local row i by s(i).
   void ScaleRows(const Vector & s);
   /// Scale the local row i by 1./s(i)
   void InvScaleRows(const Vector & s);
   /// Scale all entries by s: A_scaled = s*A.
   void operator*=(double s);

   /// Remove values smaller in absolute value than some threshold
   void Threshold(double threshold = 0.0);

   /// If a row contains only zeros, set its diagonal to 1.
   void EliminateZeroRows() { hypre_ParCSRMatrixFixZeroRows(A); }

   /** Eliminate rows and columns from the matrix, and rows from the vector B.
       Modify B with the BC values in X. */
   void EliminateRowsCols(const Array<int> &rows_cols, const HypreParVector &X,
                          HypreParVector &B);

   /** Eliminate rows and columns from the matrix and store the eliminated
       elements in a new matrix Ae (returned), so that the modified matrix and
       Ae sum to the original matrix. */
   HypreParMatrix* EliminateRowsCols(const Array<int> &rows_cols);

   /// Prints the locally owned rows in parallel
   void Print(const char *fname, HYPRE_Int offi = 0, HYPRE_Int offj = 0);
   /// Reads the matrix from a file
   void Read(MPI_Comm comm, const char *fname);

   /// Calls hypre's destroy function
   virtual ~HypreParMatrix() { Destroy(); }
};

/// Returns the matrix A * B
HypreParMatrix * ParMult(HypreParMatrix *A, HypreParMatrix *B);

/// Returns the matrix P^t * A * P
HypreParMatrix * RAP(HypreParMatrix *A, HypreParMatrix *P);
/// Returns the matrix Rt^t * A * P
HypreParMatrix * RAP(HypreParMatrix * Rt, HypreParMatrix *A, HypreParMatrix *P);

/** Eliminate essential BC specified by 'ess_dof_list' from the solution X to
    the r.h.s. B. Here A is a matrix with eliminated BC, while Ae is such that
    (A+Ae) is the original (Neumann) matrix before elimination. */
void EliminateBC(HypreParMatrix &A, HypreParMatrix &Ae,
                 const Array<int> &ess_dof_list, const Vector &X, Vector &B);


/// Parallel smoothers in hypre
class HypreSmoother : public Solver
{
protected:
   /// The linear system matrix
   HypreParMatrix *A;
   /// Right-hand side and solution vectors
   mutable HypreParVector *B, *X;
   /// Temporary vectors
   mutable HypreParVector *V, *Z;
   /// FIR Filter Temporary Vectors
   mutable HypreParVector *X0, *X1;

   /** Smoother type from hypre_ParCSRRelax() in ams.c plus extensions, see the
       enumeration Type below. */
   int type;
   /// Number of relaxation sweeps
   int relax_times;
   /// Damping coefficient (usually <= 1)
   double relax_weight;
   /// SOR parameter (usually in (0,2))
   double omega;
   /// Order of the smoothing polynomial
   int poly_order;
   /// Fraction of spectrum to smooth for polynomial relaxation
   double poly_fraction;
   /// Apply the polynomial smoother to A or D^{-1/2} A D^{-1/2}
   int poly_scale;

   /// Taubin's lambda-mu method parameters
   double lambda;
   double mu;
   int taubin_iter;

   /// l1 norms of the rows of A
   double *l1_norms;
   /// Maximal eigenvalue estimate for polynomial smoothing
   double max_eig_est;
   /// Minimal eigenvalue estimate for polynomial smoothing
   double min_eig_est;
   /// Parameters for windowing function of FIR filter
   double window_params[3];

   /// Combined coefficients for windowing and Chebyshev polynomials.
   double* fir_coeffs;

public:
   /** Hypre smoother types:
       0    = Jacobi
       1    = l1-scaled Jacobi
       2    = l1-scaled block Gauss-Seidel/SSOR
       4    = truncated l1-scaled block Gauss-Seidel/SSOR
       5    = lumped Jacobi
       6    = Gauss-Seidel
       16   = Chebyshev
       1001 = Taubin polynomial smoother
       1002 = FIR polynomial smoother. */
   enum Type { Jacobi = 0, l1Jacobi = 1, l1GS = 2, l1GStr = 4, lumpedJacobi = 5,
               GS = 6, Chebyshev = 16, Taubin = 1001, FIR = 1002
             };

   HypreSmoother();

   HypreSmoother(HypreParMatrix &_A, int type = l1GS,
                 int relax_times = 1, double relax_weight = 1.0,
                 double omega = 1.0, int poly_order = 2,
                 double poly_fraction = .3);

   /// Set the relaxation type and number of sweeps
   void SetType(HypreSmoother::Type type, int relax_times = 1);
   /// Set SOR-related parameters
   void SetSOROptions(double relax_weight, double omega);
   /// Set parameters for polynomial smoothing
   void SetPolyOptions(int poly_order, double poly_fraction);
   /// Set parameters for Taubin's lambda-mu method
   void SetTaubinOptions(double lambda, double mu, int iter);

   /// Convenience function for setting canonical windowing parameters
   void SetWindowByName(const char* window_name);
   /// Set parameters for windowing function for FIR smoother.
   void SetWindowParameters(double a, double b, double c);
   /// Compute window and Chebyshev coefficients for given polynomial order.
   void SetFIRCoefficients(double max_eig);

   /** Set/update the associated operator. Mult be called after setting the
       HypreSmoother type and options. */
   virtual void SetOperator(const Operator &op);

   /// Relax the linear system Ax=b
   virtual void Mult(const HypreParVector &b, HypreParVector &x) const;
   virtual void Mult(const Vector &b, Vector &x) const;

   virtual ~HypreSmoother();
};


/// Abstract class for hypre's solvers and preconditioners
class HypreSolver : public Solver
{
protected:
   /// The linear system matrix
   HypreParMatrix *A;

   /// Right-hand side and solution vector
   mutable HypreParVector *B, *X;

   /// Was hypre's Setup function called already?
   mutable int setup_called;

public:
   HypreSolver();

   HypreSolver(HypreParMatrix *_A);

   /// Typecast to HYPRE_Solver -- return the solver
   virtual operator HYPRE_Solver() const = 0;

   /// hypre's internal Setup function
   virtual HYPRE_PtrToParSolverFcn SetupFcn() const = 0;
   /// hypre's internal Solve function
   virtual HYPRE_PtrToParSolverFcn SolveFcn() const = 0;

   virtual void SetOperator(const Operator &op)
   { mfem_error("HypreSolvers do not support SetOperator!"); }

   /// Solve the linear system Ax=b
   virtual void Mult(const HypreParVector &b, HypreParVector &x) const;
   virtual void Mult(const Vector &b, Vector &x) const;

   virtual ~HypreSolver();
};

/// PCG solver in hypre
class HyprePCG : public HypreSolver
{
private:
   HYPRE_Solver pcg_solver;

public:
   HyprePCG(HypreParMatrix &_A);

   void SetTol(double tol);
   void SetMaxIter(int max_iter);
   void SetLogging(int logging);
   void SetPrintLevel(int print_lvl);

   /// Set the hypre solver to be used as a preconditioner
   void SetPreconditioner(HypreSolver &precond);

   /** Use the L2 norm of the residual for measuring PCG convergence, plus
       (optionally) 1) periodically recompute true residuals from scratch; and
       2) enable residual-based stopping criteria. */
   void SetResidualConvergenceOptions(int res_frequency=-1, double rtol=0.0);

   /// non-hypre setting
   void SetZeroInintialIterate() { iterative_mode = false; }

   void GetNumIterations(int &num_iterations)
   {
      HYPRE_Int num_it;
      HYPRE_ParCSRPCGGetNumIterations(pcg_solver, &num_it);
      num_iterations = internal::to_int(num_it);
   }

   /// The typecast to HYPRE_Solver returns the internal pcg_solver
   virtual operator HYPRE_Solver() const { return pcg_solver; }

   /// PCG Setup function
   virtual HYPRE_PtrToParSolverFcn SetupFcn() const
   { return (HYPRE_PtrToParSolverFcn) HYPRE_ParCSRPCGSetup; }
   /// PCG Solve function
   virtual HYPRE_PtrToParSolverFcn SolveFcn() const
   { return (HYPRE_PtrToParSolverFcn) HYPRE_ParCSRPCGSolve; }

   /// Solve Ax=b with hypre's PCG
   virtual void Mult(const HypreParVector &b, HypreParVector &x) const;
   using HypreSolver::Mult;

   virtual ~HyprePCG();
};

/// GMRES solver in hypre
class HypreGMRES : public HypreSolver
{
private:
   HYPRE_Solver gmres_solver;

public:
   HypreGMRES(HypreParMatrix &_A);

   void SetTol(double tol);
   void SetMaxIter(int max_iter);
   void SetKDim(int dim);
   void SetLogging(int logging);
   void SetPrintLevel(int print_lvl);

   /// Set the hypre solver to be used as a preconditioner
   void SetPreconditioner(HypreSolver &precond);

   /// non-hypre setting
   void SetZeroInintialIterate() { iterative_mode = false; }

   /// The typecast to HYPRE_Solver returns the internal gmres_solver
   virtual operator HYPRE_Solver() const  { return gmres_solver; }

   /// GMRES Setup function
   virtual HYPRE_PtrToParSolverFcn SetupFcn() const
   { return (HYPRE_PtrToParSolverFcn) HYPRE_ParCSRGMRESSetup; }
   /// GMRES Solve function
   virtual HYPRE_PtrToParSolverFcn SolveFcn() const
   { return (HYPRE_PtrToParSolverFcn) HYPRE_ParCSRGMRESSolve; }

   /// Solve Ax=b with hypre's GMRES
   virtual void Mult (const HypreParVector &b, HypreParVector &x) const;
   using HypreSolver::Mult;

   virtual ~HypreGMRES();
};

/// The identity operator as a hypre solver
class HypreIdentity : public HypreSolver
{
public:
   virtual operator HYPRE_Solver() const { return NULL; }

   virtual HYPRE_PtrToParSolverFcn SetupFcn() const
   { return (HYPRE_PtrToParSolverFcn) hypre_ParKrylovIdentitySetup; }
   virtual HYPRE_PtrToParSolverFcn SolveFcn() const
   { return (HYPRE_PtrToParSolverFcn) hypre_ParKrylovIdentity; }

   virtual ~HypreIdentity() { }
};

/// Jacobi preconditioner in hypre
class HypreDiagScale : public HypreSolver
{
public:
   HypreDiagScale() : HypreSolver() { }
   explicit HypreDiagScale(HypreParMatrix &A) : HypreSolver(&A) { }
   virtual operator HYPRE_Solver() const { return NULL; }

   virtual HYPRE_PtrToParSolverFcn SetupFcn() const
   { return (HYPRE_PtrToParSolverFcn) HYPRE_ParCSRDiagScaleSetup; }
   virtual HYPRE_PtrToParSolverFcn SolveFcn() const
   { return (HYPRE_PtrToParSolverFcn) HYPRE_ParCSRDiagScale; }

   HypreParMatrix* GetData() { return A; }
   virtual ~HypreDiagScale() { }
};

/// The ParaSails preconditioner in hypre
class HypreParaSails : public HypreSolver
{
private:
   HYPRE_Solver sai_precond;

public:
   HypreParaSails(HypreParMatrix &A);

   void SetSymmetry(int sym);

   /// The typecast to HYPRE_Solver returns the internal sai_precond
   virtual operator HYPRE_Solver() const { return sai_precond; }

   virtual HYPRE_PtrToParSolverFcn SetupFcn() const
   { return (HYPRE_PtrToParSolverFcn) HYPRE_ParaSailsSetup; }
   virtual HYPRE_PtrToParSolverFcn SolveFcn() const
   { return (HYPRE_PtrToParSolverFcn) HYPRE_ParaSailsSolve; }

   virtual ~HypreParaSails();
};

/// The BoomerAMG solver in hypre
class HypreBoomerAMG : public HypreSolver
{
private:
   HYPRE_Solver amg_precond;

   /// Rigid body modes
   Array<HYPRE_ParVector> rbms;

   /// Finite element space for elasticity problems, see SetElasticityOptions()
   ParFiniteElementSpace *fespace;

   /// Recompute the rigid-body modes vectors (in the rbms array)
   void RecomputeRBMs();

   /// Default, generally robust, BoomerAMG options
   void SetDefaultOptions();

   // If amg_precond is NULL, allocates it and sets default options.
   // Otherwise saves the options from amg_precond, destroys it, allocates a new
   // one, and sets its options to the saved values.
   void ResetAMGPrecond();

public:
   HypreBoomerAMG();

   HypreBoomerAMG(HypreParMatrix &A);

   virtual void SetOperator(const Operator &op);

   /** More robust options for systems, such as elasticity. Note that BoomerAMG
       assumes Ordering::byVDIM in the finite element space used to generate the
       matrix A. */
   void SetSystemsOptions(int dim);

   /** A special elasticity version of BoomerAMG that takes advantage of
       geometric rigid body modes and could perform better on some problems, see
       "Improving algebraic multigrid interpolation operators for linear
       elasticity problems", Baker, Kolev, Yang, NLAA 2009, DOI:10.1002/nla.688.
       As with SetSystemsOptions(), this solver assumes Ordering::byVDIM. */
   void SetElasticityOptions(ParFiniteElementSpace *fespace);

   void SetPrintLevel(int print_level)
   { HYPRE_BoomerAMGSetPrintLevel(amg_precond, print_level); }

   /// The typecast to HYPRE_Solver returns the internal amg_precond
   virtual operator HYPRE_Solver() const { return amg_precond; }

   virtual HYPRE_PtrToParSolverFcn SetupFcn() const
   { return (HYPRE_PtrToParSolverFcn) HYPRE_BoomerAMGSetup; }
   virtual HYPRE_PtrToParSolverFcn SolveFcn() const
   { return (HYPRE_PtrToParSolverFcn) HYPRE_BoomerAMGSolve; }

   virtual ~HypreBoomerAMG();
};

/// Compute the discrete gradient matrix between the nodal linear and ND1 spaces
HypreParMatrix* DiscreteGrad(ParFiniteElementSpace *edge_fespace,
                             ParFiniteElementSpace *vert_fespace);
/// Compute the discrete curl matrix between the ND1 and RT0 spaces
HypreParMatrix* DiscreteCurl(ParFiniteElementSpace *face_fespace,
                             ParFiniteElementSpace *edge_fespace);

/// The Auxiliary-space Maxwell Solver in hypre
class HypreAMS : public HypreSolver
{
private:
   HYPRE_Solver ams;

   /// Vertex coordinates
   HypreParVector *x, *y, *z;
   /// Discrete gradient matrix
   HypreParMatrix *G;
   /// Nedelec interpolation matrix and its components
   HypreParMatrix *Pi, *Pix, *Piy, *Piz;

public:
   HypreAMS(HypreParMatrix &A, ParFiniteElementSpace *edge_fespace);

   void SetPrintLevel(int print_lvl);

   /// Set this option when solving a curl-curl problem with zero mass term
   void SetSingularProblem() { HYPRE_AMSSetBetaPoissonMatrix(ams, NULL); }

   /// The typecast to HYPRE_Solver returns the internal ams object
   virtual operator HYPRE_Solver() const { return ams; }

   virtual HYPRE_PtrToParSolverFcn SetupFcn() const
   { return (HYPRE_PtrToParSolverFcn) HYPRE_AMSSetup; }
   virtual HYPRE_PtrToParSolverFcn SolveFcn() const
   { return (HYPRE_PtrToParSolverFcn) HYPRE_AMSSolve; }

   virtual ~HypreAMS();
};

/// The Auxiliary-space Divergence Solver in hypre
class HypreADS : public HypreSolver
{
private:
   HYPRE_Solver ads;

   /// Vertex coordinates
   HypreParVector *x, *y, *z;
   /// Discrete gradient matrix
   HypreParMatrix *G;
   /// Discrete curl matrix
   HypreParMatrix *C;
   /// Nedelec interpolation matrix and its components
   HypreParMatrix *ND_Pi, *ND_Pix, *ND_Piy, *ND_Piz;
   /// Raviart-Thomas interpolation matrix and its components
   HypreParMatrix *RT_Pi, *RT_Pix, *RT_Piy, *RT_Piz;

public:
   HypreADS(HypreParMatrix &A, ParFiniteElementSpace *face_fespace);

   void SetPrintLevel(int print_lvl);

   /// The typecast to HYPRE_Solver returns the internal ads object
   virtual operator HYPRE_Solver() const { return ads; }

   virtual HYPRE_PtrToParSolverFcn SetupFcn() const
   { return (HYPRE_PtrToParSolverFcn) HYPRE_ADSSetup; }
   virtual HYPRE_PtrToParSolverFcn SolveFcn() const
   { return (HYPRE_PtrToParSolverFcn) HYPRE_ADSSolve; }

   virtual ~HypreADS();
};

/** LOBPCG eigenvalue solver in hypre

    The Locally Optimal Block Preconditioned Conjugate Gradient (LOBPCG)
    eigenvalue solver is designed to find the lowest eigenmodes of the
    generalized eigenvalue problem:
       A x = lambda M x
    where A is symmetric, potentially indefinite and M is symmetric positive
    definite. The eigenvectors are M-orthonormal, meaning that
       x^T M x = 1 and x^T M y = 0,
    if x and y are distinct eigenvectors. The matrix M is optional and is
    assumed to be the identity if left unset.

    The efficiency of LOBPCG relies on the availability of a suitable
    preconditioner for the matrix A. The preconditioner is supplied through the
    SetPreconditioner() method. It should be noted that the operator used with
    the preconditioner need not be A itself.

    For more information regarding LOBPCG see "Block Locally Optimal
    Preconditioned Eigenvalue Xolvers (BLOPEX) in Hypre and PETSc" by
    A. Knyazev, M. Argentati, I. Lashuk, and E. Ovtchinnikov, SISC, 29(5),
    2224-2239, 2007.
*/
class HypreLOBPCG
{
private:
   MPI_Comm comm;
   int myid;
   int numProcs;
   int nev;   // Number of desired eigenmodes
   int seed;  // Random seed used for initial vectors

   HYPRE_Int glbSize; // Global number of DoFs in the linear system
   HYPRE_Int * part;  // Row partitioning of the linear system

   // Pointer to HYPRE's solver struct
   HYPRE_Solver lobpcg_solver;

   // Interface for matrix storage type
   mv_InterfaceInterpreter interpreter;

   // Interface for setting up and performing matrix-vector products
   HYPRE_MatvecFunctions matvec_fn;

   // Eigenvalues
   Array<double> eigenvalues;

   // Forward declaration
   class HypreMultiVector;

   // MultiVector to store eigenvectors
   HypreMultiVector * multi_vec;

   // Empty vectors used to setup the matrices and preconditioner
   HypreParVector * x;

   /// Internal class to represent a set of eigenvectors
   class HypreMultiVector
   {
   private:
      // Pointer to hypre's multi-vector object
      mv_MultiVectorPtr mv_ptr;

      // Wrappers for each member of the multivector
      HypreParVector ** hpv;

      // Number of vectors in the multivector
      int nv;

   public:
      HypreMultiVector(int n, HypreParVector & v,
                       mv_InterfaceInterpreter & interpreter);
      ~HypreMultiVector();

      /// Set random values
      void Randomize(HYPRE_Int seed);

      /// Extract a single HypreParVector object
      HypreParVector & GetVector(unsigned int i);

      /// Transfers ownership of data to returned array of vectors
      HypreParVector ** StealVectors();

      operator mv_MultiVectorPtr() const { return mv_ptr; }

      mv_MultiVectorPtr & GetMultiVector() { return mv_ptr; }
   };

   static void    * OperatorMatvecCreate( void *A, void *x );
   static HYPRE_Int OperatorMatvec( void *matvec_data,
                                    HYPRE_Complex alpha,
                                    void *A,
                                    void *x,
                                    HYPRE_Complex beta,
                                    void *y );
   static HYPRE_Int OperatorMatvecDestroy( void *matvec_data );

   static HYPRE_Int PrecondSolve(void *solver,
                                 void *A,
                                 void *b,
                                 void *x);
   static HYPRE_Int PrecondSetup(void *solver,
                                 void *A,
                                 void *b,
                                 void *x);

public:
   HypreLOBPCG(MPI_Comm comm);
   ~HypreLOBPCG();

   void SetTol(double tol);
   void SetMaxIter(int max_iter);
   void SetPrintLevel(int logging);
   void SetNumModes(int num_eigs) { nev = num_eigs; }
   void SetPrecondUsageMode(int pcg_mode);
   void SetRandomSeed(int s) { seed = s; }

   // The following four methods support general operators
   void SetPreconditioner(Solver & precond);
   void SetOperator(Operator & A);
   void SetMassMatrix(Operator & M);

   /// Solve the eigenproblem
   void Solve();

   /// Collect the converged eigenvalues
   void GetEigenvalues(Array<double> & eigenvalues);

   /// Extract a single eigenvector
   HypreParVector & GetEigenvector(unsigned int i);

   /// Transfer ownership of the converged eigenvectors
   HypreParVector ** StealEigenvectors() { return multi_vec->StealVectors(); }
};

/** AME eigenvalue solver in hypre

    The Auxiliary space Maxwell Eigensolver (AME) is designed to find
    the lowest eigenmodes of the generalized eigenvalue problem:
       Curl Curl x = lambda M x
    where the Curl Curl operator is discretized using Nedelec finite element
    basis functions. Properties of this discretization are essential to
    eliminating the large null space of the Curl Curl operator.

    This eigensolver relies upon the LOBPCG eigensolver internally. It is also
    expected that the preconditioner supplied to this method will be the
    HypreAMS preconditioner defined above.

    As with LOBPCG, the operator set in the preconditioner need not be the same
    as A. This flexibility may be useful in solving eigenproblems which bare a
    strong resemblance to the Curl Curl problems for which AME is designed.

    Unlike LOBPCG, this eigensolver requires that the mass matrix be set.
    It is possible to circumvent this by passing an identity operator as the
    mass matrix but it seems unlikely that this would be useful so it is not the
    default behavior.
*/
class HypreAME
{
private:
   int myid;
   int numProcs;
   int nev;   // Number of desired eigenmodes
   bool setT;

   // Pointer to HYPRE's AME solver struct
   HYPRE_Solver ame_solver;

   // Pointer to HYPRE's AMS solver struct
   HypreSolver * ams_precond;

   // Eigenvalues
   HYPRE_Real * eigenvalues;

   // MultiVector to store eigenvectors
   HYPRE_ParVector * multi_vec;

   HypreParVector ** eigenvectors;

   void createDummyVectors();

public:
   HypreAME(MPI_Comm comm);
   ~HypreAME();

   void SetTol(double tol);
   void SetMaxIter(int max_iter);
   void SetPrintLevel(int logging);
   void SetNumModes(int num_eigs);

   // The following four methods support operators of type HypreParMatrix.
   void SetPreconditioner(HypreSolver & precond);
   void SetOperator(HypreParMatrix & A);
   void SetMassMatrix(HypreParMatrix & M);

   /// Solve the eigenproblem
   void Solve();

   /// Collect the converged eigenvalues
   void GetEigenvalues(Array<double> & eigenvalues);

   /// Extract a single eigenvector
   HypreParVector & GetEigenvector(unsigned int i);

   /// Transfer ownership of the converged eigenvectors
   HypreParVector ** StealEigenvectors();
};

}

#endif // MFEM_USE_MPI

#endif<|MERGE_RESOLUTION|>--- conflicted
+++ resolved
@@ -273,17 +273,12 @@
    void SetOwnerFlags(char diag, char offd, char colmap)
    { diagOwner = diag, offdOwner = offd, colMapOwner = colmap; }
 
-<<<<<<< HEAD
-   void GetOwnerFlags(char &diag, char &offd, char &colmap)
-   { diag = diagOwner, offd = offdOwner, colmap = colMapOwner; }
-=======
    /// Get diag ownership flag
    char OwnsDiag() const { return diagOwner; }
    /// Get offd ownership flag
    char OwnsOffd() const { return offdOwner; }
    /// Get colmap ownership flag
    char OwnsColMap() const { return colMapOwner; }
->>>>>>> b3b2e4af
 
    /** If the HypreParMatrix does not own the row-starts array, make a copy of
        it that the HypreParMatrix will own. If the col-starts array is the same
