// Copyright (c) 2010, Lawrence Livermore National Security, LLC. Produced at
// the Lawrence Livermore National Laboratory. LLNL-CODE-443211. All Rights
// reserved. See file COPYRIGHT for details.
//
// This file is part of the MFEM library. For more information and source code
// availability see http://mfem.org.
//
// MFEM is free software; you can redistribute it and/or modify it under the
// terms of the GNU Lesser General Public License (as published by the Free
// Software Foundation) version 2.1 dated February 1999.

#ifndef MFEM_SPARSEMAT_HPP
#define MFEM_SPARSEMAT_HPP

// Data types for sparse matrix

#include "../general/mem_alloc.hpp"
#include "../general/table.hpp"
#include "../general/globals.hpp"
#include "densemat.hpp"

namespace mfem
{

class
#if defined(__alignas_is_defined)
   alignas(double)
#endif
   RowNode
{
public:
   double Value;
   RowNode *Prev;
   int Column;
};

/// Data type sparse matrix
class SparseMatrix : public AbstractSparseMatrix
{
protected:
   /// @name Arrays used by the CSR storage format.
   /** */
   ///@{
   /// @brief %Array with size (#height+1) containing the row offsets.
   /** The data for row r, 0 <= r < height, is at offsets j, I[r] <= j < I[r+1].
       The offsets, j, are indices in the #J and #A arrays. The first entry in
       this array is always zero, I[0] = 0, and the last entry, I[height], gives
       the total number of entries stored (at a minimum, all nonzeros must be
       represented) in the sparse matrix. */
   int *I;
   /** @brief %Array with size #I[#height], containing the column indices for
       all matrix entries, as indexed by the #I array. */
   int *J;
   /** @brief %Array with size #I[#height], containing the actual entries of the
       sparse matrix, as indexed by the #I array. */
   double *A;
   ///@}

   /** @brief %Array of linked lists, one for every row. This array represents
       the linked list (LIL) storage format. */
   RowNode **Rows;

   mutable int current_row;
   mutable int* ColPtrJ;
   mutable RowNode ** ColPtrNode;

#ifdef MFEM_USE_MEMALLOC
   typedef MemAlloc <RowNode, 1024> RowNodeAlloc;
   RowNodeAlloc * NodesMem;
#endif

   /// Say whether we own the pointers for I and J (should we free them?).
   bool ownGraph;
   /// Say whether we own the pointers for A (should we free them?).
   bool ownData;

   /// Are the columns sorted already.
   bool isSorted;

   void Destroy();   // Delete all owned data
   void SetEmpty();  // Init all entries with empty values

public:
   /// Create an empty SparseMatrix.
   SparseMatrix() { SetEmpty(); }

   /** @brief Create a sparse matrix with flexible sparsity structure using a
       row-wise linked list (LIL) format. */
   /** New entries are added as needed by methods like AddSubMatrix(),
       SetSubMatrix(), etc. Calling Finalize() will convert the SparseMatrix to
       the more compact compressed sparse row (CSR) format. */
   explicit SparseMatrix(int nrows, int ncols = -1);

   /** @brief Create a sparse matrix in CSR format. Ownership of @a i, @a j, and
       @a data is transferred to the SparseMatrix. */
   SparseMatrix(int *i, int *j, double *data, int m, int n);

   /** @brief Create a sparse matrix in CSR format. Ownership of @a i, @a j, and
       @a data is optionally transferred to the SparseMatrix. */
   SparseMatrix(int *i, int *j, double *data, int m, int n, bool ownij,
                bool owna, bool issorted);

   /** @brief Create a sparse matrix in CSR format where each row has space
       allocated for exactly @a rowsize entries. */
   /** SetRow() can then be called or the #I, #J, #A arrays can be used
       directly. */
   SparseMatrix(int nrows, int ncols, int rowsize);

   /// Copy constructor (deep copy).
   /** If @a mat is finalized and @a copy_graph is false, the #I and #J arrays
       will use a shallow copy (copy the pointers only) without transferring
       ownership. */
   SparseMatrix(const SparseMatrix &mat, bool copy_graph = true);

   /// Assignment operator: deep copy
   SparseMatrix& operator=(const SparseMatrix &rhs);

   /** @brief Clear the contents of the SparseMatrix and make it a reference to
       @a master */
   /** After this call, the matrix will point to the same data as @a master but
       it will not own its data. The @a master must be finalized. */
   void MakeRef(const SparseMatrix &master);

   /// For backward compatibility, define Size() to be synonym of Height().
   int Size() const { return Height(); }

   /// Clear the contents of the SparseMatrix.
   void Clear() { Destroy(); SetEmpty(); }

   /// Check if the SparseMatrix is empty.
   bool Empty() const { return (A == NULL) && (Rows == NULL); }

   /// Return the array #I
   inline int *GetI() const { return I; }
   /// Return the array #J
   inline int *GetJ() const { return J; }
   /// Return element data, i.e. array #A
   inline double *GetData() const { return A; }
   /// Returns the number of elements in row @a i
   int RowSize(const int i) const;
   /// Returns the maximum number of elements among all rows
   int MaxRowSize() const;
   /// Return a pointer to the column indices in a row
   int *GetRowColumns(const int row);
   const int *GetRowColumns(const int row) const;
   /// Return a pointer to the entries in a row
   double *GetRowEntries(const int row);
   const double *GetRowEntries(const int row) const;

   /// Change the width of a SparseMatrix.
   /*!
    * If width_ = -1 (DEFAULT), this routine will set the new width
    * to the actual Width of the matrix awidth = max(J) + 1.
    * Values 0 <= width_ < awidth are not allowed (error check in Debug Mode only)
    *
    * This method can be called for matrices finalized or not.
    */
   void SetWidth(int width_ = -1);

   /// Returns the actual Width of the matrix.
   /*! This method can be called for matrices finalized or not. */
   int ActualWidth();

   /// Sort the column indices corresponding to each row.
   void SortColumnIndices();

   /** @brief Move the diagonal entry to the first position in each row,
       preserving the order of the rest of the columns. */
   void MoveDiagonalFirst();

   /// Returns reference to a_{ij}.
   virtual double &Elem(int i, int j);

   /// Returns constant reference to a_{ij}.
   virtual const double &Elem(int i, int j) const;

   /// Returns reference to A[i][j].
   double &operator()(int i, int j);

   /// Returns reference to A[i][j].
   const double &operator()(int i, int j) const;

   /// Returns the Diagonal of A
   void GetDiag(Vector & d) const;

   /// Matrix vector multiplication.
   virtual void Mult(const Vector &x, Vector &y) const;

   /// y += A * x (default)  or  y += a * A * x
   void AddMult(const Vector &x, Vector &y, const double a = 1.0) const;

   /// Multiply a vector with the transposed matrix. y = At * x
   void MultTranspose(const Vector &x, Vector &y) const;

   /// y += At * x (default)  or  y += a * At * x
   void AddMultTranspose(const Vector &x, Vector &y,
                         const double a = 1.0) const;

   void PartMult(const Array<int> &rows, const Vector &x, Vector &y) const;
   void PartAddMult(const Array<int> &rows, const Vector &x, Vector &y,
                    const double a=1.0) const;

   /// y = A * x, but treat all elements as booleans (zero=false, nonzero=true).
   void BooleanMult(const Array<int> &x, Array<int> &y) const;
   /// y = At * x, but treat all elements as booleans (zero=false, nonzero=true).
   void BooleanMultTranspose(const Array<int> &x, Array<int> &y) const;

   /// Compute y^t A x
   double InnerProduct(const Vector &x, const Vector &y) const;

   /// For all i compute \f$ x_i = \sum_j A_{ij} \f$
   void GetRowSums(Vector &x) const;
   /// For i = irow compute \f$ x_i = \sum_j | A_{i, j} | \f$
   double GetRowNorml1(int irow) const;

   /// Returns a pointer to approximation of the matrix inverse.
   virtual MatrixInverse *Inverse() const;

   /// Eliminates a column from the transpose matrix.
   void EliminateRow(int row, const double sol, Vector &rhs);
   /// Eliminates a row from the matrix.
   /*!
    * If dpolicy = DIAG_ZERO, all the entries in the row will be set to 0.
    * If dpolicy = DIAG_ONE (matrix must be square),
    *    the diagonal entry will be set equal to 1
    *    and all the others entries to 0.
    */
<<<<<<< HEAD
   void EliminateRow(int row, DiagonalPolicy dpolicy = DIAG_ZERO);
   void EliminateCol(int col);
=======
   void EliminateRow(int row, int setOneDiagonal = 0);
   void EliminateCol(int col, int setOneDiagonal = 0);
>>>>>>> 90a31dd3
   /// Eliminate all columns 'i' for which cols[i] != 0
   void EliminateCols(const Array<int> &cols, Vector *x = NULL, Vector *b = NULL);

   /** Eliminates the column 'rc' to the 'rhs', deletes the row 'rc' and
       replaces the element (rc,rc) with 1.0; assumes that element (i,rc)
       is assembled if and only if the element (rc,i) is assembled.
       By default, elements (rc,rc) are set to 1.0, although this behavior
       can be adjusted by changing 'dpolicy' parameter. */
   void EliminateRowCol(int rc, const double sol, Vector &rhs,
                        DiagonalPolicy dpolicy = DIAG_ONE);

   /** Like previous one, but multiple values for eliminated unknowns are
       accepted, and accordingly multiple right-hand-sides are used. */
   void EliminateRowColMultipleRHS(int rc, const Vector &sol,
                                   DenseMatrix &rhs,
                                   DiagonalPolicy dpolicy = DIAG_ONE);

   void EliminateRowCol(int rc, DiagonalPolicy dpolicy = DIAG_ONE);
   /// Perform elimination and set the diagonal entry to the given value
   void EliminateRowColDiag(int rc, double value);
   /** Same as above + save the eliminated entries in Ae so that
       (*this) + Ae is the original matrix */
   void EliminateRowCol(int rc, SparseMatrix &Ae,
                        DiagonalPolicy dpolicy = DIAG_ONE);

   /// If a row contains only one diag entry of zero, set it to 1.
   void SetDiagIdentity();
   /// If a row contains only zeros, set its diagonal to 1.
   void EliminateZeroRows();

   /// Gauss-Seidel forward and backward iterations over a vector x.
   void Gauss_Seidel_forw(const Vector &x, Vector &y) const;
   void Gauss_Seidel_back(const Vector &x, Vector &y) const;

   /// Determine appropriate scaling for Jacobi iteration
   double GetJacobiScaling() const;
   /** One scaled Jacobi iteration for the system A x = b.
       x1 = x0 + sc D^{-1} (b - A x0)  where D is the diag of A. */
   void Jacobi(const Vector &b, const Vector &x0, Vector &x1, double sc) const;

   void DiagScale(const Vector &b, Vector &x, double sc = 1.0) const;

   /** x1 = x0 + sc D^{-1} (b - A x0) where \f$ D_{ii} = \sum_j |A_{ij}| \f$. */
   void Jacobi2(const Vector &b, const Vector &x0, Vector &x1,
                double sc = 1.0) const;

   /** x1 = x0 + sc D^{-1} (b - A x0) where \f$ D_{ii} = \sum_j A_{ij} \f$. */
   void Jacobi3(const Vector &b, const Vector &x0, Vector &x1,
                double sc = 1.0) const;

   /** @brief Finalize the matrix initialization, switching the storage format
       from LIL to CSR. */
   /** This method should be called once, after the matrix has been initialized.
       Internally, this method converts the matrix from row-wise linked list
       (LIL) format into CSR (compressed sparse row) format. */
   virtual void Finalize(int skip_zeros = 1) { Finalize(skip_zeros, false); }

   /// A slightly more general version of the Finalize(int) method.
   void Finalize(int skip_zeros, bool fix_empty_rows);

   bool Finalized() const { return (A != NULL); }
   bool areColumnsSorted() const { return isSorted; }

   /** Split the matrix into M x N blocks of sparse matrices in CSR format.
       The 'blocks' array is M x N (i.e. M and N are determined by its
       dimensions) and its entries are overwritten by the new blocks. */
   void GetBlocks(Array2D<SparseMatrix *> &blocks) const;

   void GetSubMatrix(const Array<int> &rows, const Array<int> &cols,
                     DenseMatrix &subm) const;

   inline void SetColPtr(const int row) const;
   inline void ClearColPtr() const;
   inline double &SearchRow(const int col);
   inline void _Add_(const int col, const double a)
   { SearchRow(col) += a; }
   inline void _Set_(const int col, const double a)
   { SearchRow(col) = a; }
   inline double _Get_(const int col) const;

   inline double &SearchRow(const int row, const int col);
   inline void _Add_(const int row, const int col, const double a)
   { SearchRow(row, col) += a; }
   inline void _Set_(const int row, const int col, const double a)
   { SearchRow(row, col) = a; }

   void Set(const int i, const int j, const double a);
   void Add(const int i, const int j, const double a);

   void SetSubMatrix(const Array<int> &rows, const Array<int> &cols,
                     const DenseMatrix &subm, int skip_zeros = 1);

   void SetSubMatrixTranspose(const Array<int> &rows, const Array<int> &cols,
                              const DenseMatrix &subm, int skip_zeros = 1);

   void AddSubMatrix(const Array<int> &rows, const Array<int> &cols,
                     const DenseMatrix &subm, int skip_zeros = 1);

   bool RowIsEmpty(const int row) const;

   /// Extract all column indices and values from a given row.
   /** If the matrix is finalized (i.e. in CSR format), @a cols and @a srow will
       simply be references to the specific portion of the #J and #A arrays.
       As required by the AbstractSparseMatrix interface this method returns:
       - 0, if @a cols and @a srow are copies of the values in the matrix, i.e.
         when the matrix is open.
       - 1, if @a cols and @a srow are views of the values in the matrix, i.e.
         when the matrix is finalized. */
   virtual int GetRow(const int row, Array<int> &cols, Vector &srow) const;

   void SetRow(const int row, const Array<int> &cols, const Vector &srow);
   void AddRow(const int row, const Array<int> &cols, const Vector &srow);

   void ScaleRow(const int row, const double scale);
   // this = diag(sl) * this;
   void ScaleRows(const Vector & sl);
   // this = this * diag(sr);
   void ScaleColumns(const Vector & sr);

   /** Add the sparse matrix 'B' to '*this'. This operation will cause an error
       if '*this' is finalized and 'B' has larger sparsity pattern. */
   SparseMatrix &operator+=(const SparseMatrix &B);

   /** Add the sparse matrix 'B' scaled by the scalar 'a' into '*this'.
       Only entries in the sparsity pattern of '*this' are added. */
   void Add(const double a, const SparseMatrix &B);

   SparseMatrix &operator=(double a);

   SparseMatrix &operator*=(double a);

   /// Prints matrix to stream out.
   void Print(std::ostream &out = mfem::out, int width_ = 4) const;

   /// Prints matrix in matlab format.
   void PrintMatlab(std::ostream &out = mfem::out) const;

   /// Prints matrix in Matrix Market sparse format.
   void PrintMM(std::ostream &out = mfem::out) const;

   /// Prints matrix to stream out in hypre_CSRMatrix format.
   void PrintCSR(std::ostream &out) const;

   /// Prints a sparse matrix to stream out in CSR format.
   void PrintCSR2(std::ostream &out) const;

   /// Print various sparse matrix staticstics.
   void PrintInfo(std::ostream &out) const;

   /// Walks the sparse matrix
   int Walk(int &i, int &j, double &a);

   /// Returns max_{i,j} |(i,j)-(j,i)| for a finalized matrix
   double IsSymmetric() const;

   /// (*this) = 1/2 ((*this) + (*this)^t)
   void Symmetrize();

   /// Returns the number of the nonzero elements in the matrix
   virtual int NumNonZeroElems() const;

   double MaxNorm() const;

   /// Count the number of entries with |a_ij| <= tol.
   int CountSmallElems(double tol) const;

   /// Count the number of entries that are NOT finite, i.e. Inf or Nan.
   int CheckFinite() const;

   /// Set the graph ownership flag (I and J arrays).
   void SetGraphOwner(bool ownij) { ownGraph = ownij; }
   /// Set the data ownership flag (A array).
   void SetDataOwner(bool owna) { ownData = owna; }
   /// Get the graph ownership flag (I and J arrays).
   bool OwnsGraph() const { return ownGraph; }
   /// Get the data ownership flag (A array).
   bool OwnsData() const { return ownData; }
   /// Lose the ownership of the graph (I, J) and data (A) arrays.
   void LoseData() { ownGraph = ownData = false; }

   void Swap(SparseMatrix &other);

   /// Destroys sparse matrix.
   virtual ~SparseMatrix() { Destroy(); }

   Type GetType() const { return MFEM_SPARSEMAT; }
};

/// Applies f() to each element of the matrix (after it is finalized).
void SparseMatrixFunction(SparseMatrix &S, double (*f)(double));


/// Transpose of a sparse matrix. A must be finalized.
SparseMatrix *Transpose(const SparseMatrix &A);
/// Transpose of a sparse matrix. A does not need to be a CSR matrix.
SparseMatrix *TransposeAbstractSparseMatrix (const AbstractSparseMatrix &A,
                                             int useActualWidth);

/** Matrix product A.B.
    If OAB is not NULL, we assume it has the structure
    of A.B and store the result in OAB.
    If OAB is NULL, we create a new SparseMatrix to store
    the result and return a pointer to it.
    All matrices must be finalized. */
SparseMatrix *Mult(const SparseMatrix &A, const SparseMatrix &B,
                   SparseMatrix *OAB = NULL);

/// Matrix product of sparse matrices. A and B do not need to be CSR matrices
SparseMatrix *MultAbstractSparseMatrix (const AbstractSparseMatrix &A,
                                        const AbstractSparseMatrix &B);

/// Matrix product A.B
DenseMatrix *Mult(const SparseMatrix &A, DenseMatrix &B);

/// RAP matrix product (with R=P^T)
DenseMatrix *RAP(const SparseMatrix &A, DenseMatrix &P);

/** RAP matrix product (with P=R^T). ORAP is like OAB above.
    All matrices must be finalized. */
SparseMatrix *RAP(const SparseMatrix &A, const SparseMatrix &R,
                  SparseMatrix *ORAP = NULL);

/// General RAP with given R^T, A and P
SparseMatrix *RAP(const SparseMatrix &Rt, const SparseMatrix &A,
                  const SparseMatrix &P);

/// Matrix multiplication A^t D A. All matrices must be finalized.
SparseMatrix *Mult_AtDA(const SparseMatrix &A, const Vector &D,
                        SparseMatrix *OAtDA = NULL);


/// Matrix addition result = A + B.
SparseMatrix * Add(const SparseMatrix & A, const SparseMatrix & B);
/// Matrix addition result = a*A + b*B
SparseMatrix * Add(double a, const SparseMatrix & A, double b,
                   const SparseMatrix & B);
/// Matrix addition result = sum_i A_i
SparseMatrix * Add(Array<SparseMatrix *> & Ai);


// Inline methods

inline void SparseMatrix::SetColPtr(const int row) const
{
   if (Rows)
   {
      if (ColPtrNode == NULL)
      {
         ColPtrNode = new RowNode *[width];
         for (int i = 0; i < width; i++)
         {
            ColPtrNode[i] = NULL;
         }
      }
      for (RowNode *node_p = Rows[row]; node_p != NULL; node_p = node_p->Prev)
      {
         ColPtrNode[node_p->Column] = node_p;
      }
   }
   else
   {
      if (ColPtrJ == NULL)
      {
         ColPtrJ = new int[width];
         for (int i = 0; i < width; i++)
         {
            ColPtrJ[i] = -1;
         }
      }
      for (int j = I[row], end = I[row+1]; j < end; j++)
      {
         ColPtrJ[J[j]] = j;
      }
   }
   current_row = row;
}

inline void SparseMatrix::ClearColPtr() const
{
   if (Rows)
      for (RowNode *node_p = Rows[current_row]; node_p != NULL;
           node_p = node_p->Prev)
      {
         ColPtrNode[node_p->Column] = NULL;
      }
   else
      for (int j = I[current_row], end = I[current_row+1]; j < end; j++)
      {
         ColPtrJ[J[j]] = -1;
      }
}

inline double &SparseMatrix::SearchRow(const int col)
{
   if (Rows)
   {
      RowNode *node_p = ColPtrNode[col];
      if (node_p == NULL)
      {
#ifdef MFEM_USE_MEMALLOC
         node_p = NodesMem->Alloc();
#else
         node_p = new RowNode;
#endif
         node_p->Prev = Rows[current_row];
         node_p->Column = col;
         node_p->Value = 0.0;
         Rows[current_row] = ColPtrNode[col] = node_p;
      }
      return node_p->Value;
   }
   else
   {
      const int j = ColPtrJ[col];
      MFEM_VERIFY(j != -1, "Entry for column " << col << " is not allocated.");
      return A[j];
   }
}

inline double SparseMatrix::_Get_(const int col) const
{
   if (Rows)
   {
      RowNode *node_p = ColPtrNode[col];
      return (node_p == NULL) ? 0.0 : node_p->Value;
   }
   else
   {
      const int j = ColPtrJ[col];
      return (j == -1) ? 0.0 : A[j];
   }
}

inline double &SparseMatrix::SearchRow(const int row, const int col)
{
   if (Rows)
   {
      RowNode *node_p;

      for (node_p = Rows[row]; 1; node_p = node_p->Prev)
      {
         if (node_p == NULL)
         {
#ifdef MFEM_USE_MEMALLOC
            node_p = NodesMem->Alloc();
#else
            node_p = new RowNode;
#endif
            node_p->Prev = Rows[row];
            node_p->Column = col;
            node_p->Value = 0.0;
            Rows[row] = node_p;
            break;
         }
         else if (node_p->Column == col)
         {
            break;
         }
      }
      return node_p->Value;
   }
   else
   {
      int *Ip = I+row, *Jp = J;
      for (int k = Ip[0], end = Ip[1]; k < end; k++)
      {
         if (Jp[k] == col)
         {
            return A[k];
         }
      }
      MFEM_ABORT("Could not find entry for row = " << row << ", col = " << col);
   }
   return A[0];
}

/// Specialization of the template function Swap<> for class SparseMatrix
template<> inline void Swap<SparseMatrix>(SparseMatrix &a, SparseMatrix &b)
{
   a.Swap(b);
}

}

#endif<|MERGE_RESOLUTION|>--- conflicted
+++ resolved
@@ -225,13 +225,9 @@
     *    the diagonal entry will be set equal to 1
     *    and all the others entries to 0.
     */
-<<<<<<< HEAD
    void EliminateRow(int row, DiagonalPolicy dpolicy = DIAG_ZERO);
-   void EliminateCol(int col);
-=======
-   void EliminateRow(int row, int setOneDiagonal = 0);
-   void EliminateCol(int col, int setOneDiagonal = 0);
->>>>>>> 90a31dd3
+   void EliminateCol(int col, DiagonalPolicy dpolicy = DIAG_ZERO);
+
    /// Eliminate all columns 'i' for which cols[i] != 0
    void EliminateCols(const Array<int> &cols, Vector *x = NULL, Vector *b = NULL);
 
