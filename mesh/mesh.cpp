// Copyright (c) 2010, Lawrence Livermore National Security, LLC. Produced at
// the Lawrence Livermore National Laboratory. LLNL-CODE-443211. All Rights
// reserved. See file COPYRIGHT for details.
//
// This file is part of the MFEM library. For more information and source code
// availability see http://mfem.org.
//
// MFEM is free software; you can redistribute it and/or modify it under the
// terms of the GNU Lesser General Public License (as published by the Free
// Software Foundation) version 2.1 dated February 1999.

// Implementation of data type mesh

#include "mesh_headers.hpp"
#include "../fem/fem.hpp"
#include "../general/sort_pairs.hpp"

#include <iostream>
#include <sstream>
#include <fstream>
#include <limits>
#include <cmath>
#include <cstring>
#include <ctime>

#ifdef MFEM_USE_GECKO
#include "graph.h"
#endif

using namespace std;

namespace mfem
{

void Mesh::GetElementJacobian(int i, DenseMatrix &J)
{
   int geom = GetElementBaseGeometry(i);
   ElementTransformation *eltransf = GetElementTransformation(i);
   eltransf->SetIntPoint(&Geometries.GetCenter(geom));
   Geometries.JacToPerfJac(geom, eltransf->Jacobian(), J);
}

double Mesh::GetElementSize(int i, int type)
{
   DenseMatrix J(Dim);
   GetElementJacobian(i, J);
   if (type == 0)
   {
      return pow(fabs(J.Det()), 1./Dim);
   }
   else if (type == 1)
   {
      return J.CalcSingularvalue(Dim-1);   // h_min
   }
   else
   {
      return J.CalcSingularvalue(0);   // h_max
   }
}

double Mesh::GetElementSize(int i, const Vector &dir)
{
   DenseMatrix J(Dim);
   Vector d_hat(Dim);
   GetElementJacobian(i, J);
   J.MultTranspose(dir, d_hat);
   return sqrt((d_hat * d_hat) / (dir * dir));
}

double Mesh::GetElementVolume(int i)
{
   ElementTransformation *et = GetElementTransformation(i);
   const IntegrationRule &ir = IntRules.Get(GetElementBaseGeometry(i),
                                            et->OrderJ());
   double volume = 0.0;
   for (int j = 0; j < ir.GetNPoints(); j++)
   {
      const IntegrationPoint &ip = ir.IntPoint(j);
      et->SetIntPoint(&ip);
      volume += ip.weight * et->Weight();
   }

   return volume;
}

// Similar to VisualizationSceneSolution3d::FindNewBox in GLVis
void Mesh::GetBoundingBox(Vector &min, Vector &max, int ref)
{
   min.SetSize(Dim);
   max.SetSize(Dim);

   for (int d = 0; d < Dim; d++)
   {
      min[d] = numeric_limits<double>::infinity();
      max[d] = -numeric_limits<double>::infinity();
   }

   if (Nodes == NULL)
   {
      double *coord;
      for (int i = 0; i < NumOfVertices; i++)
      {
         coord = GetVertex(i);
         for (int d = 0; d < Dim; d++)
         {
            if (coord[d] < min[d]) { min[d] = coord[d]; }
            if (coord[d] > max[d]) { max[d] = coord[d]; }
         }
      }
   }
   else
   {
      int ne = (Dim == 3) ? GetNBE() : GetNE();
      int fn, fo;
      DenseMatrix pointmat;
      RefinedGeometry *RefG;
      IntegrationRule eir;
      FaceElementTransformations *Tr;
      ElementTransformation *T;

      for (int i = 0; i < ne; i++)
      {
         if (Dim == 3)
         {
            GetBdrElementFace(i, &fn, &fo);
            RefG = GlobGeometryRefiner.Refine(GetFaceBaseGeometry(fn), ref);
            Tr = GetFaceElementTransformations(fn, 5);
            eir.SetSize(RefG->RefPts.GetNPoints());
            Tr->Loc1.Transform(RefG->RefPts, eir);
            Tr->Elem1->Transform(eir, pointmat);
         }
         else
         {
            T = GetElementTransformation(i);
            RefG = GlobGeometryRefiner.Refine(GetElementBaseGeometry(i), ref);
            T->Transform(RefG->RefPts, pointmat);
         }
         for (int j = 0; j < pointmat.Width(); j++)
         {
            for (int d = 0; d < Dim; d++)
            {
               if (pointmat(d,j) < min[d]) { min[d] = pointmat(d,j); }
               if (pointmat(d,j) > max[d]) { max[d] = pointmat(d,j); }
            }
         }
      }
   }
}

void Mesh::PrintCharacteristics(Vector *Vh, Vector *Vk, std::ostream &out)
{
   int i, dim, sdim;
   DenseMatrix J;
   double h_min, h_max, kappa_min, kappa_max, h, kappa;

   out << "Mesh Characteristics:";

   dim = Dimension();
   sdim = SpaceDimension();
   J.SetSize(sdim, dim);

   if (Vh) { Vh->SetSize(NumOfElements); }
   if (Vk) { Vk->SetSize(NumOfElements); }

   h_min = kappa_min = numeric_limits<double>::infinity();
   h_max = kappa_max = -h_min;
   for (i = 0; i < NumOfElements; i++)
   {
      GetElementJacobian(i, J);
      h = pow(fabs(J.Weight()), 1.0/double(dim));
      kappa = (dim == sdim) ?
              J.CalcSingularvalue(0) / J.CalcSingularvalue(dim-1) : -1.0;
      if (Vh) { (*Vh)(i) = h; }
      if (Vk) { (*Vk)(i) = kappa; }

      if (h < h_min) { h_min = h; }
      if (h > h_max) { h_max = h; }
      if (kappa < kappa_min) { kappa_min = kappa; }
      if (kappa > kappa_max) { kappa_max = kappa; }
   }

   if (dim == 1)
   {
      out << '\n'
          << "Number of vertices : " << GetNV() << '\n'
          << "Number of elements : " << GetNE() << '\n'
          << "Number of bdr elem : " << GetNBE() << '\n'
          << "h_min              : " << h_min << '\n'
          << "h_max              : " << h_max << '\n';
   }
   else if (dim == 2)
   {
      out << '\n'
          << "Number of vertices : " << GetNV() << '\n'
          << "Number of edges    : " << GetNEdges() << '\n'
          << "Number of elements : " << GetNE() << '\n'
          << "Number of bdr elem : " << GetNBE() << '\n'
          << "Euler Number       : " << EulerNumber2D() << '\n'
          << "h_min              : " << h_min << '\n'
          << "h_max              : " << h_max << '\n'
          << "kappa_min          : " << kappa_min << '\n'
          << "kappa_max          : " << kappa_max << '\n';
   }
   else
   {
      out << '\n'
          << "Number of vertices : " << GetNV() << '\n'
          << "Number of edges    : " << GetNEdges() << '\n'
          << "Number of faces    : " << GetNFaces() << '\n'
          << "Number of elements : " << GetNE() << '\n'
          << "Number of bdr elem : " << GetNBE() << '\n'
          << "Euler Number       : " << EulerNumber() << '\n'
          << "h_min              : " << h_min << '\n'
          << "h_max              : " << h_max << '\n'
          << "kappa_min          : " << kappa_min << '\n'
          << "kappa_max          : " << kappa_max << '\n';
   }
   out << '\n' << std::flush;
}

FiniteElement *Mesh::GetTransformationFEforElementType(int ElemType)
{
   switch (ElemType)
   {
      case Element::POINT :          return &PointFE;
      case Element::SEGMENT :        return &SegmentFE;
      case Element::TRIANGLE :       return &TriangleFE;
      case Element::QUADRILATERAL :  return &QuadrilateralFE;
      case Element::TETRAHEDRON :    return &TetrahedronFE;
      case Element::HEXAHEDRON :     return &HexahedronFE;
   }
   MFEM_ABORT("Unknown element type");
   return &TriangleFE;
}


void Mesh::GetElementTransformation(int i, IsoparametricTransformation *ElTr)
{
   ElTr->Attribute = GetAttribute(i);
   ElTr->ElementNo = i;
   if (Nodes == NULL)
   {
      GetPointMatrix(i, ElTr->GetPointMat());
      ElTr->SetFE(GetTransformationFEforElementType(GetElementType(i)));
   }
   else
   {
      DenseMatrix &pm = ElTr->GetPointMat();
      Array<int> vdofs;
      Nodes->FESpace()->GetElementVDofs(i, vdofs);

      int n = vdofs.Size()/spaceDim;
      pm.SetSize(spaceDim, n);
      for (int k = 0; k < spaceDim; k++)
      {
         for (int j = 0; j < n; j++)
         {
            pm(k,j) = (*Nodes)(vdofs[n*k+j]);
         }
      }
      ElTr->SetFE(Nodes->FESpace()->GetFE(i));
   }
}

void Mesh::GetElementTransformation(int i, const Vector &nodes,
                                    IsoparametricTransformation *ElTr)
{
   ElTr->Attribute = GetAttribute(i);
   ElTr->ElementNo = i;
   DenseMatrix &pm = ElTr->GetPointMat();
   if (Nodes == NULL)
   {
      int       nv = elements[i]->GetNVertices();
      const int *v = elements[i]->GetVertices();
      int n = vertices.Size();
      pm.SetSize(spaceDim, nv);
      for (int k = 0; k < spaceDim; k++)
      {
         for (int j = 0; j < nv; j++)
         {
            pm(k, j) = nodes(k*n+v[j]);
         }
      }
      ElTr->SetFE(GetTransformationFEforElementType(GetElementType(i)));
   }
   else
   {
      Array<int> vdofs;
      Nodes->FESpace()->GetElementVDofs(i, vdofs);
      int n = vdofs.Size()/spaceDim;
      pm.SetSize(spaceDim, n);
      for (int k = 0; k < spaceDim; k++)
      {
         for (int j = 0; j < n; j++)
         {
            pm(k,j) = nodes(vdofs[n*k+j]);
         }
      }
      ElTr->SetFE(Nodes->FESpace()->GetFE(i));
   }
}

ElementTransformation *Mesh::GetElementTransformation(int i)
{
   GetElementTransformation(i, &Transformation);

   return &Transformation;
}

ElementTransformation *Mesh::GetBdrElementTransformation(int i)
{
   GetBdrElementTransformation(i, &FaceTransformation);
   return &FaceTransformation;
}

void Mesh::GetBdrElementTransformation(int i, IsoparametricTransformation* ElTr)
{
   ElTr->Attribute = GetBdrAttribute(i);
   ElTr->ElementNo = i; // boundary element number
   if (Nodes == NULL)
   {
      GetBdrPointMatrix(i, ElTr->GetPointMat());
      ElTr->SetFE(
         GetTransformationFEforElementType(GetBdrElementType(i)));
   }
   else
   {
      DenseMatrix &pm = ElTr->GetPointMat();
      Array<int> vdofs;
      Nodes->FESpace()->GetBdrElementVDofs(i, vdofs);
      int n = vdofs.Size()/spaceDim;
      pm.SetSize(spaceDim, n);
      for (int k = 0; k < spaceDim; k++)
      {
         for (int j = 0; j < n; j++)
         {
            pm(k,j) = (*Nodes)(vdofs[n*k+j]);
         }
      }
      ElTr->SetFE(Nodes->FESpace()->GetBE(i));
   }
}

void Mesh::GetFaceTransformation(int FaceNo, IsoparametricTransformation *FTr)
{
   FTr->Attribute = (Dim == 1) ? 1 : faces[FaceNo]->GetAttribute();
   FTr->ElementNo = FaceNo;
   DenseMatrix &pm = FTr->GetPointMat();
   if (Nodes == NULL)
   {
      const int *v = (Dim == 1) ? &FaceNo : faces[FaceNo]->GetVertices();
      const int nv = (Dim == 1) ? 1 : faces[FaceNo]->GetNVertices();
      pm.SetSize(spaceDim, nv);
      for (int i = 0; i < spaceDim; i++)
      {
         for (int j = 0; j < nv; j++)
         {
            pm(i, j) = vertices[v[j]](i);
         }
      }
      FTr->SetFE(GetTransformationFEforElementType(GetFaceElementType(FaceNo)));
   }
   else // curved mesh
   {
      const FiniteElement *face_el = Nodes->FESpace()->GetFaceElement(FaceNo);
      if (face_el)
      {
         Array<int> vdofs;
         Nodes->FESpace()->GetFaceVDofs(FaceNo, vdofs);
         int n = vdofs.Size()/spaceDim;
         pm.SetSize(spaceDim, n);
         for (int i = 0; i < spaceDim; i++)
         {
            for (int j = 0; j < n; j++)
            {
               pm(i, j) = (*Nodes)(vdofs[n*i+j]);
            }
         }
         FTr->SetFE(face_el);
      }
      else // L2 Nodes (e.g., periodic mesh), go through the volume of Elem1
      {
         FaceInfo &face_info = faces_info[FaceNo];

         int face_geom = GetFaceGeometryType(FaceNo);
         int face_type = GetFaceElementType(FaceNo);

         GetLocalFaceTransformation(face_type,
                                    GetElementType(face_info.Elem1No),
                                    FaceElemTr.Loc1.Transf, face_info.Elem1Inf);
         // NOTE: FaceElemTr.Loc1 is overwritten here -- used as a temporary

         face_el = Nodes->FESpace()->GetTraceElement(face_info.Elem1No,
                                                     face_geom);

         IntegrationRule eir(face_el->GetDof());
         FaceElemTr.Loc1.Transform(face_el->GetNodes(), eir);
         // 'Transformation' is not used
         Nodes->GetVectorValues(Transformation, eir, pm);

         FTr->SetFE(face_el);
      }
   }
}

ElementTransformation *Mesh::GetFaceTransformation(int FaceNo)
{
   GetFaceTransformation(FaceNo, &FaceTransformation);
   return &FaceTransformation;
}

void Mesh::GetEdgeTransformation(int EdgeNo, IsoparametricTransformation *EdTr)
{
   if (Dim == 2)
   {
      GetFaceTransformation(EdgeNo, EdTr);
      return;
   }
   if (Dim == 1)
   {
      mfem_error("Mesh::GetEdgeTransformation not defined in 1D \n");
   }

   EdTr->Attribute = 1;
   EdTr->ElementNo = EdgeNo;
   DenseMatrix &pm = EdTr->GetPointMat();
   if (Nodes == NULL)
   {
      Array<int> v;
      GetEdgeVertices(EdgeNo, v);
      const int nv = 2;
      pm.SetSize(spaceDim, nv);
      for (int i = 0; i < spaceDim; i++)
      {
         for (int j = 0; j < nv; j++)
         {
            pm(i, j) = vertices[v[j]](i);
         }
      }
      EdTr->SetFE(GetTransformationFEforElementType(Element::SEGMENT));
   }
   else
   {
      const FiniteElement *edge_el = Nodes->FESpace()->GetEdgeElement(EdgeNo);
      if (edge_el)
      {
         Array<int> vdofs;
         Nodes->FESpace()->GetEdgeVDofs(EdgeNo, vdofs);
         int n = vdofs.Size()/spaceDim;
         pm.SetSize(spaceDim, n);
         for (int i = 0; i < spaceDim; i++)
         {
            for (int j = 0; j < n; j++)
            {
               pm(i, j) = (*Nodes)(vdofs[n*i+j]);
            }
         }
         EdTr->SetFE(edge_el);
      }
      else
      {
         MFEM_ABORT("Not implemented.");
      }
   }
}

ElementTransformation *Mesh::GetEdgeTransformation(int EdgeNo)
{
   GetEdgeTransformation(EdgeNo, &EdgeTransformation);
   return &EdgeTransformation;
}


void Mesh::GetLocalPtToSegTransformation(
   IsoparametricTransformation &Transf, int i)
{
   const IntegrationRule *SegVert;
   DenseMatrix &locpm = Transf.GetPointMat();

   Transf.SetFE(&PointFE);
   SegVert = Geometries.GetVertices(Geometry::SEGMENT);
   locpm.SetSize(1, 1);
   locpm(0, 0) = SegVert->IntPoint(i/64).x;
   //  (i/64) is the local face no. in the segment
   //  (i%64) is the orientation of the point (not used)
}

void Mesh::GetLocalSegToTriTransformation(
   IsoparametricTransformation &Transf, int i)
{
   const int *tv, *so;
   const IntegrationRule *TriVert;
   DenseMatrix &locpm = Transf.GetPointMat();

   Transf.SetFE(&SegmentFE);
   tv = tri_t::Edges[i/64];  //  (i/64) is the local face no. in the triangle
   so = seg_t::Orient[i%64]; //  (i%64) is the orientation of the segment
   TriVert = Geometries.GetVertices(Geometry::TRIANGLE);
   locpm.SetSize(2, 2);
   for (int j = 0; j < 2; j++)
   {
      locpm(0, so[j]) = TriVert->IntPoint(tv[j]).x;
      locpm(1, so[j]) = TriVert->IntPoint(tv[j]).y;
   }
}

void Mesh::GetLocalSegToQuadTransformation(
   IsoparametricTransformation &Transf, int i)
{
   const int *qv, *so;
   const IntegrationRule *QuadVert;
   DenseMatrix &locpm = Transf.GetPointMat();

   Transf.SetFE(&SegmentFE);
   qv = quad_t::Edges[i/64]; //  (i/64) is the local face no. in the quad
   so = seg_t::Orient[i%64]; //  (i%64) is the orientation of the segment
   QuadVert = Geometries.GetVertices(Geometry::SQUARE);
   locpm.SetSize(2, 2);
   for (int j = 0; j < 2; j++)
   {
      locpm(0, so[j]) = QuadVert->IntPoint(qv[j]).x;
      locpm(1, so[j]) = QuadVert->IntPoint(qv[j]).y;
   }
}

void Mesh::GetLocalTriToTetTransformation(
   IsoparametricTransformation &Transf, int i)
{
   DenseMatrix &locpm = Transf.GetPointMat();

   Transf.SetFE(&TriangleFE);
   //  (i/64) is the local face no. in the tet
   const int *tv = tet_t::FaceVert[i/64];
   //  (i%64) is the orientation of the tetrahedron face
   //         w.r.t. the face element
   const int *to = tri_t::Orient[i%64];
   const IntegrationRule *TetVert =
      Geometries.GetVertices(Geometry::TETRAHEDRON);
   locpm.SetSize(3, 3);
   for (int j = 0; j < 3; j++)
   {
      const IntegrationPoint &vert = TetVert->IntPoint(tv[to[j]]);
      locpm(0, j) = vert.x;
      locpm(1, j) = vert.y;
      locpm(2, j) = vert.z;
   }
}

void Mesh::GetLocalQuadToHexTransformation(
   IsoparametricTransformation &Transf, int i)
{
   DenseMatrix &locpm = Transf.GetPointMat();

   Transf.SetFE(&QuadrilateralFE);
   //  (i/64) is the local face no. in the hex
   const int *hv = hex_t::FaceVert[i/64];
   //  (i%64) is the orientation of the quad
   const int *qo = quad_t::Orient[i%64];
   const IntegrationRule *HexVert = Geometries.GetVertices(Geometry::CUBE);
   locpm.SetSize(3, 4);
   for (int j = 0; j < 4; j++)
   {
      const IntegrationPoint &vert = HexVert->IntPoint(hv[qo[j]]);
      locpm(0, j) = vert.x;
      locpm(1, j) = vert.y;
      locpm(2, j) = vert.z;
   }
}

void Mesh::GetLocalFaceTransformation(
   int face_type, int elem_type, IsoparametricTransformation &Transf, int inf)
{
   switch (face_type)
   {
      case Element::POINT:
         GetLocalPtToSegTransformation(Transf, inf);
         break;

      case Element::SEGMENT:
         if (elem_type == Element::TRIANGLE)
         {
            GetLocalSegToTriTransformation(Transf, inf);
         }
         else
         {
            MFEM_ASSERT(elem_type == Element::QUADRILATERAL, "");
            GetLocalSegToQuadTransformation(Transf, inf);
         }
         break;

      case Element::TRIANGLE:
         MFEM_ASSERT(elem_type == Element::TETRAHEDRON, "");
         GetLocalTriToTetTransformation(Transf, inf);
         break;

      case Element::QUADRILATERAL:
         MFEM_ASSERT(elem_type == Element::HEXAHEDRON, "");
         GetLocalQuadToHexTransformation(Transf, inf);
         break;
   }
}

FaceElementTransformations *Mesh::GetFaceElementTransformations(int FaceNo,
                                                                int mask)
{
   FaceInfo &face_info = faces_info[FaceNo];

   FaceElemTr.Elem1 = NULL;
   FaceElemTr.Elem2 = NULL;

   // setup the transformation for the first element
   FaceElemTr.Elem1No = face_info.Elem1No;
   if (mask & 1)
   {
      GetElementTransformation(FaceElemTr.Elem1No, &Transformation);
      FaceElemTr.Elem1 = &Transformation;
   }

   //  setup the transformation for the second element
   //     return NULL in the Elem2 field if there's no second element, i.e.
   //     the face is on the "boundary"
   FaceElemTr.Elem2No = face_info.Elem2No;
   if ((mask & 2) && FaceElemTr.Elem2No >= 0)
   {
#ifdef MFEM_DEBUG
      if (NURBSext && (mask & 1)) { MFEM_ABORT("NURBS mesh not supported!"); }
#endif
      GetElementTransformation(FaceElemTr.Elem2No, &Transformation2);
      FaceElemTr.Elem2 = &Transformation2;
   }

   // setup the face transformation
   FaceElemTr.FaceGeom = GetFaceGeometryType(FaceNo);
   FaceElemTr.Face = (mask & 16) ? GetFaceTransformation(FaceNo) : NULL;

   // setup Loc1 & Loc2
   int face_type = GetFaceElementType(FaceNo);
   if (mask & 4)
   {
      int elem_type = GetElementType(face_info.Elem1No);
      GetLocalFaceTransformation(face_type, elem_type,
                                 FaceElemTr.Loc1.Transf, face_info.Elem1Inf);
   }
   if ((mask & 8) && FaceElemTr.Elem2No >= 0)
   {
      int elem_type = GetElementType(face_info.Elem2No);
      GetLocalFaceTransformation(face_type, elem_type,
                                 FaceElemTr.Loc2.Transf, face_info.Elem2Inf);

      // NC meshes: prepend slave edge/face transformation to Loc2
      if (Nonconforming() && IsSlaveFace(face_info))
      {
         ApplyLocalSlaveTransformation(FaceElemTr.Loc2.Transf, face_info);

         if (face_type == Element::SEGMENT)
         {
            // flip Loc2 to match Loc1 and Face
            DenseMatrix &pm = FaceElemTr.Loc2.Transf.GetPointMat();
            std::swap(pm(0,0), pm(0,1));
            std::swap(pm(1,0), pm(1,1));
         }
      }
   }

   return &FaceElemTr;
}

bool Mesh::IsSlaveFace(const FaceInfo &fi) const
{
   return fi.NCFace >= 0 && nc_faces_info[fi.NCFace].Slave;
}

void Mesh::ApplyLocalSlaveTransformation(IsoparametricTransformation &transf,
                                         const FaceInfo &fi)
{
#ifdef MFEM_THREAD_SAFE
   DenseMatrix composition;
#else
   static DenseMatrix composition;
#endif
   MFEM_ASSERT(fi.NCFace >= 0, "");
   transf.Transform(*nc_faces_info[fi.NCFace].PointMatrix, composition);
   transf.GetPointMat() = composition;
}

FaceElementTransformations *Mesh::GetBdrFaceTransformations(int BdrElemNo)
{
   FaceElementTransformations *tr;
   int fn;
   if (Dim == 3)
   {
      fn = be_to_face[BdrElemNo];
   }
   else if (Dim == 2)
   {
      fn = be_to_edge[BdrElemNo];
   }
   else
   {
      fn = boundary[BdrElemNo]->GetVertices()[0];
   }
   // Check if the face is interior, shared, or non-conforming.
   if (FaceIsTrueInterior(fn) || faces_info[fn].NCFace >= 0)
   {
      return NULL;
   }
   tr = GetFaceElementTransformations(fn);
   tr->Face->Attribute = boundary[BdrElemNo]->GetAttribute();
   return tr;
}

void Mesh::GetFaceElements(int Face, int *Elem1, int *Elem2)
{
   *Elem1 = faces_info[Face].Elem1No;
   *Elem2 = faces_info[Face].Elem2No;
}

void Mesh::GetFaceInfos(int Face, int *Inf1, int *Inf2)
{
   *Inf1 = faces_info[Face].Elem1Inf;
   *Inf2 = faces_info[Face].Elem2Inf;
}

int Mesh::GetFaceGeometryType(int Face) const
{
   return (Dim == 1) ? Geometry::POINT : faces[Face]->GetGeometryType();
}

int Mesh::GetFaceElementType(int Face) const
{
   return (Dim == 1) ? Element::POINT : faces[Face]->GetType();
}

void Mesh::Init()
{
   // in order of declaration:
   Dim = spaceDim = 0;
   NumOfVertices = -1;
   NumOfElements = NumOfBdrElements = 0;
   NumOfEdges = NumOfFaces = 0;
   BaseGeom = BaseBdrGeom = -2; // invailid
   meshgen = 0;
   sequence = 0;
   Nodes = NULL;
   own_nodes = 1;
   NURBSext = NULL;
   ncmesh = NULL;
   last_operation = Mesh::NONE;
}

void Mesh::InitTables()
{
   el_to_edge =
      el_to_face = el_to_el = bel_to_edge = face_edge = edge_vertex = NULL;
}

void Mesh::SetEmpty()
{
   // Members not touched by Init() or InitTables()
   Dim = spaceDim = 0;
   BaseGeom = BaseBdrGeom = -1;
   meshgen = 0;
   NumOfFaces = 0;

   Init();
   InitTables();
}

void Mesh::DestroyTables()
{
   delete el_to_edge;
   delete el_to_face;
   delete el_to_el;

   if (Dim == 3)
   {
      delete bel_to_edge;
   }

   delete face_edge;
   delete edge_vertex;
}

void Mesh::DestroyPointers()
{
   if (own_nodes) { delete Nodes; }

   delete ncmesh;

   delete NURBSext;

   for (int i = 0; i < NumOfElements; i++)
   {
      FreeElement(elements[i]);
   }

   for (int i = 0; i < NumOfBdrElements; i++)
   {
      FreeElement(boundary[i]);
   }

   for (int i = 0; i < faces.Size(); i++)
   {
      FreeElement(faces[i]);
   }

   DestroyTables();
}

void Mesh::Destroy()
{
   DestroyPointers();

   elements.DeleteAll();
   vertices.DeleteAll();
   boundary.DeleteAll();
   faces.DeleteAll();
   faces_info.DeleteAll();
   nc_faces_info.DeleteAll();
   be_to_edge.DeleteAll();
   be_to_face.DeleteAll();

   // TODO:
   // IsoparametricTransformations
   // Transformation, Transformation2, FaceTransformation, EdgeTransformation;
   // FaceElementTransformations FaceElemTr;

   CoarseFineTr.Clear();

#ifdef MFEM_USE_MEMALLOC
   TetMemory.Clear();
#endif

   attributes.DeleteAll();
   bdr_attributes.DeleteAll();
}

void Mesh::SetAttributes()
{
   Array<int> attribs;

   attribs.SetSize(GetNBE());
   for (int i = 0; i < attribs.Size(); i++)
   {
      attribs[i] = GetBdrAttribute(i);
   }
   attribs.Sort();
   attribs.Unique();
   attribs.Copy(bdr_attributes);
   if (bdr_attributes.Size() > 0 && bdr_attributes[0] <= 0)
   {
      MFEM_WARNING("Non-positive attributes on the boundary!");
   }

   attribs.SetSize(GetNE());
   for (int i = 0; i < attribs.Size(); i++)
   {
      attribs[i] = GetAttribute(i);
   }
   attribs.Sort();
   attribs.Unique();
   attribs.Copy(attributes);
   if (attributes.Size() > 0 && attributes[0] <= 0)
   {
      MFEM_WARNING("Non-positive attributes in the domain!");
   }
}

void Mesh::InitMesh(int _Dim, int _spaceDim, int NVert, int NElem, int NBdrElem)
{
   SetEmpty();

   Dim = _Dim;
   spaceDim = _spaceDim;

   NumOfVertices = 0;
   vertices.SetSize(NVert);  // just allocate space for vertices

   NumOfElements = 0;
   elements.SetSize(NElem);  // just allocate space for Element *

   NumOfBdrElements = 0;
   boundary.SetSize(NBdrElem);  // just allocate space for Element *
}

void Mesh::InitBaseGeom()
{
   BaseGeom = BaseBdrGeom = -1;
   for (int i = 0; i < NumOfElements; i++)
   {
      int geom = elements[i]->GetGeometryType();
      if (geom != BaseGeom && BaseGeom >= 0)
      {
         BaseGeom = -1; break;
      }
      BaseGeom = geom;
   }
   for (int i = 0; i < NumOfBdrElements; i++)
   {
      int geom = boundary[i]->GetGeometryType();
      if (geom != BaseBdrGeom && BaseBdrGeom >= 0)
      {
         BaseBdrGeom = -1; break;
      }
      BaseBdrGeom = geom;
   }
}

void Mesh::AddVertex(const double *x)
{
   double *y = vertices[NumOfVertices]();

   for (int i = 0; i < spaceDim; i++)
   {
      y[i] = x[i];
   }
   NumOfVertices++;
}

void Mesh::AddTri(const int *vi, int attr)
{
   elements[NumOfElements++] = new Triangle(vi, attr);
}

void Mesh::AddTriangle(const int *vi, int attr)
{
   elements[NumOfElements++] = new Triangle(vi, attr);
}

void Mesh::AddQuad(const int *vi, int attr)
{
   elements[NumOfElements++] = new Quadrilateral(vi, attr);
}

void Mesh::AddTet(const int *vi, int attr)
{
#ifdef MFEM_USE_MEMALLOC
   Tetrahedron *tet;
   tet = TetMemory.Alloc();
   tet->SetVertices(vi);
   tet->SetAttribute(attr);
   elements[NumOfElements++] = tet;
#else
   elements[NumOfElements++] = new Tetrahedron(vi, attr);
#endif
}

void Mesh::AddHex(const int *vi, int attr)
{
   elements[NumOfElements++] = new Hexahedron(vi, attr);
}

void Mesh::AddHexAsTets(const int *vi, int attr)
{
   static const int hex_to_tet[6][4] =
   {
      { 0, 1, 2, 6 }, { 0, 5, 1, 6 }, { 0, 4, 5, 6 },
      { 0, 2, 3, 6 }, { 0, 3, 7, 6 }, { 0, 7, 4, 6 }
   };
   int ti[4];

   for (int i = 0; i < 6; i++)
   {
      for (int j = 0; j < 4; j++)
      {
         ti[j] = vi[hex_to_tet[i][j]];
      }
      AddTet(ti, attr);
   }
}

void Mesh::AddBdrSegment(const int *vi, int attr)
{
   boundary[NumOfBdrElements++] = new Segment(vi, attr);
}

void Mesh::AddBdrTriangle(const int *vi, int attr)
{
   boundary[NumOfBdrElements++] = new Triangle(vi, attr);
}

void Mesh::AddBdrQuad(const int *vi, int attr)
{
   boundary[NumOfBdrElements++] = new Quadrilateral(vi, attr);
}

void Mesh::AddBdrQuadAsTriangles(const int *vi, int attr)
{
   static const int quad_to_tri[2][3] = { { 0, 1, 2 }, { 0, 2, 3 } };
   int ti[3];

   for (int i = 0; i < 2; i++)
   {
      for (int j = 0; j < 3; j++)
      {
         ti[j] = vi[quad_to_tri[i][j]];
      }
      AddBdrTriangle(ti, attr);
   }
}

void Mesh::GenerateBoundaryElements()
{
   int i, j;
   Array<int> &be2face = (Dim == 2) ? be_to_edge : be_to_face;

   // GenerateFaces();

   for (i = 0; i < boundary.Size(); i++)
   {
      FreeElement(boundary[i]);
   }

   if (Dim == 3)
   {
      delete bel_to_edge;
      bel_to_edge = NULL;
   }

   // count the 'NumOfBdrElements'
   NumOfBdrElements = 0;
   for (i = 0; i < faces_info.Size(); i++)
   {
      if (faces_info[i].Elem2No < 0) { NumOfBdrElements++; }
   }

   boundary.SetSize(NumOfBdrElements);
   be2face.SetSize(NumOfBdrElements);
   for (j = i = 0; i < faces_info.Size(); i++)
   {
      if (faces_info[i].Elem2No < 0)
      {
         boundary[j] = faces[i]->Duplicate(this);
         be2face[j++] = i;
      }
   }
   // In 3D, 'bel_to_edge' is destroyed but it's not updated.
}

void Mesh::FinalizeTriMesh(int generate_edges, int refine, bool fix_orientation)
{
   CheckElementOrientation(fix_orientation);

   if (refine)
   {
      MarkTriMeshForRefinement();
   }

   if (generate_edges)
   {
      el_to_edge = new Table;
      NumOfEdges = GetElementToEdgeTable(*el_to_edge, be_to_edge);
      GenerateFaces();
      CheckBdrElementOrientation();
   }
   else
   {
      NumOfEdges = 0;
   }

   NumOfFaces = 0;

   SetAttributes();

   BaseGeom = Geometry::TRIANGLE;
   BaseBdrGeom = Geometry::SEGMENT;

   meshgen = 1;
}

void Mesh::FinalizeQuadMesh(int generate_edges, int refine,
                            bool fix_orientation)
{
   if (fix_orientation)
   {
      CheckElementOrientation(fix_orientation);
   }

   if (generate_edges)
   {
      el_to_edge = new Table;
      NumOfEdges = GetElementToEdgeTable(*el_to_edge, be_to_edge);
      GenerateFaces();
      CheckBdrElementOrientation();
   }
   else
   {
      NumOfEdges = 0;
   }

   vertices.SetSize(NumOfVertices);
   elements.SetSize(NumOfElements);
   NumOfFaces = 0;

   SetAttributes();

   BaseGeom = Geometry::SQUARE;
   BaseBdrGeom = Geometry::SEGMENT;

   meshgen = 2;
}


#ifdef MFEM_USE_GECKO
void Mesh::GetGeckoElementReordering(Array<int> &ordering)
{
   Gecko::Graph graph;

   // We will put some accesors in for these later
   Gecko::Functional *functional =
      new Gecko::FunctionalGeometric(); // ordering functional
   unsigned int iterations = 1;         // number of V cycles
   unsigned int window = 2;             // initial window size
   unsigned int period = 1;             // iterations between window increment
   unsigned int seed = 0;               // random number seed

   // Run through all the elements and insert the nodes in the graph for them
   for (int elemid = 0; elemid < GetNE(); ++elemid)
   {
      graph.insert();
   }

   // Run through all the elems and insert arcs to the graph for each element
   // face Indices in Gecko are 1 based hence the +1 on the insertion
   const Table &my_el_to_el = ElementToElementTable();
   for (int elemid = 0; elemid < GetNE(); ++elemid)
   {
      const int *neighid = my_el_to_el.GetRow(elemid);
      for (int i = 0; i < my_el_to_el.RowSize(elemid); ++i)
      {
         graph.insert(elemid + 1,  neighid[i] + 1);
      }
   }

   // Get the reordering from Gecko and copy it into the ordering Array<int>
   graph.order(functional, iterations, window, period, seed);
   ordering.DeleteAll();
   ordering.SetSize(GetNE());
   Gecko::Node::Index NE = GetNE();
   for (Gecko::Node::Index gnodeid = 1; gnodeid <= NE; ++gnodeid)
   {
      ordering[gnodeid - 1] = graph.rank(gnodeid);
   }

   delete functional;
}
#endif


void Mesh::ReorderElements(const Array<int> &ordering, bool reorder_vertices)
{
   if (NURBSext)
   {
      MFEM_WARNING("element reordering of NURBS meshes is not supported.");
      return;
   }
   if (ncmesh)
   {
      MFEM_WARNING("element reordering of non-conforming meshes is not"
                   " supported.");
      return;
   }
   MFEM_VERIFY(ordering.Size() == GetNE(), "invalid reordering array.")

   // Data members that need to be updated:

   // - elements   - reorder of the pointers and the vertex ids if reordering
   //                the vertices
   // - vertices   - if reordering the vertices
   // - boundary   - update the vertex ids, if reordering the vertices
   // - faces      - regenerate
   // - faces_info - regenerate

   // Deleted by DeleteTables():
   // - el_to_edge  - rebuild in 2D and 3D only
   // - el_to_face  - rebuild in 3D only
   // - bel_to_edge - rebuild in 3D only
   // - el_to_el    - no need to rebuild
   // - face_edge   - no need to rebuild
   // - edge_vertex - no need to rebuild

   // - be_to_edge  - 2D only
   // - be_to_face  - 3D only

   // - Nodes

   // Save the locations of the Nodes so we can rebuild them later
   Array<Vector*> old_elem_node_vals;
   FiniteElementSpace *nodes_fes = NULL;
   if (Nodes)
   {
      old_elem_node_vals.SetSize(GetNE());
      nodes_fes = Nodes->FESpace();
      Array<int> old_dofs;
      Vector vals;
      for (int old_elid = 0; old_elid < GetNE(); ++old_elid)
      {
         nodes_fes->GetElementVDofs(old_elid, old_dofs);
         Nodes->GetSubVector(old_dofs, vals);
         old_elem_node_vals[old_elid] = new Vector(vals);
      }
   }

   // Get the newly ordered elements
   Array<Element *> new_elements(GetNE());
   for (int old_elid = 0; old_elid < ordering.Size(); ++old_elid)
   {
      int new_elid = ordering[old_elid];
      new_elements[new_elid] = elements[old_elid];
   }
   mfem::Swap(elements, new_elements);
   new_elements.DeleteAll();

   if (reorder_vertices)
   {
      // Get the new vertex ordering permutation vectors and fill the new
      // vertices
      Array<int> vertex_ordering(GetNV());
      vertex_ordering = -1;
      Array<Vertex> new_vertices(GetNV());
      int new_vertex_ind = 0;
      for (int new_elid = 0; new_elid < GetNE(); ++new_elid)
      {
         int *elem_vert = elements[new_elid]->GetVertices();
         int nv = elements[new_elid]->GetNVertices();
         for (int vi = 0; vi < nv; ++vi)
         {
            int old_vertex_ind = elem_vert[vi];
            if (vertex_ordering[old_vertex_ind] == -1)
            {
               vertex_ordering[old_vertex_ind] = new_vertex_ind;
               new_vertices[new_vertex_ind] = vertices[old_vertex_ind];
               new_vertex_ind++;
            }
         }
      }
      mfem::Swap(vertices, new_vertices);
      new_vertices.DeleteAll();

      // Replace the vertex ids in the elements with the reordered vertex
      // numbers
      for (int new_elid = 0; new_elid < GetNE(); ++new_elid)
      {
         int *elem_vert = elements[new_elid]->GetVertices();
         int nv = elements[new_elid]->GetNVertices();
         for (int vi = 0; vi < nv; ++vi)
         {
            elem_vert[vi] = vertex_ordering[elem_vert[vi]];
         }
      }

      // Replace the vertex ids in the boundary with reordered vertex numbers
      for (int belid = 0; belid < GetNBE(); ++belid)
      {
         int *be_vert = boundary[belid]->GetVertices();
         int nv = boundary[belid]->GetNVertices();
         for (int vi = 0; vi < nv; ++vi)
         {
            be_vert[vi] = vertex_ordering[be_vert[vi]];
         }
      }
   }

   // Destroy tables that need to be rebuild
   DeleteTables();

   if (Dim > 1)
   {
      // generate el_to_edge, be_to_edge (2D), bel_to_edge (3D)
      el_to_edge = new Table;
      NumOfEdges = GetElementToEdgeTable(*el_to_edge, be_to_edge);
   }
   if (Dim > 2)
   {
      // generate el_to_face, be_to_face
      GetElementToFaceTable();
   }
   // Update faces and faces_info
   GenerateFaces();

   // Build the nodes from the saved locations if they were around before
   if (Nodes)
   {
      nodes_fes->Update();
      Array<int> new_dofs;
      for (int old_elid = 0; old_elid < GetNE(); ++old_elid)
      {
         int new_elid = ordering[old_elid];
         nodes_fes->GetElementVDofs(new_elid, new_dofs);
         Nodes->SetSubVector(new_dofs, *(old_elem_node_vals[old_elid]));
         delete old_elem_node_vals[old_elid];
      }
   }
}


void Mesh::MarkForRefinement()
{
   if (meshgen & 1)
   {
      if (Dim == 2)
      {
         MarkTriMeshForRefinement();
      }
      else if (Dim == 3)
      {
         MarkTetMeshForRefinement();
      }
   }
}

void Mesh::MarkTriMeshForRefinement()
{
   // Mark the longest triangle edge by rotating the indeces so that
   // vertex 0 - vertex 1 to be the longest element's edge.
   DenseMatrix pmat;
   for (int i = 0; i < NumOfElements; i++)
   {
      if (elements[i]->GetType() == Element::TRIANGLE)
      {
         GetPointMatrix(i, pmat);
         elements[i]->MarkEdge(pmat);
      }
   }
}

void Mesh::GetEdgeOrdering(DSTable &v_to_v, Array<int> &order)
{
   NumOfEdges = v_to_v.NumberOfEntries();
   order.SetSize(NumOfEdges);
   Array<Pair<double, int> > length_idx(NumOfEdges);

   for (int i = 0; i < NumOfVertices; i++)
   {
      for (DSTable::RowIterator it(v_to_v, i); !it; ++it)
      {
         int j = it.Index();
         length_idx[j].one = GetLength(i, it.Column());
         length_idx[j].two = j;
      }
   }

   // Sort by increasing edge-length.
   length_idx.Sort();

   for (int i = 0; i < NumOfEdges; i++)
   {
      order[length_idx[i].two] = i;
   }
}

void Mesh::MarkTetMeshForRefinement()
{
   // Mark the longest tetrahedral edge by rotating the indices so that
   // vertex 0 - vertex 1 is the longest edge in the element.
   DSTable v_to_v(NumOfVertices);
   GetVertexToVertexTable(v_to_v);
   Array<int> order;

   GetEdgeOrdering(v_to_v, order);

   for (int i = 0; i < NumOfElements; i++)
   {
      if (elements[i]->GetType() == Element::TETRAHEDRON)
      {
         elements[i]->MarkEdge(v_to_v, order);
      }
   }
   for (int i = 0; i < NumOfBdrElements; i++)
   {
      if (boundary[i]->GetType() == Element::TRIANGLE)
      {
         boundary[i]->MarkEdge(v_to_v, order);
      }
   }
}

void Mesh::PrepareNodeReorder(DSTable **old_v_to_v, Table **old_elem_vert)
{
   if (*old_v_to_v && *old_elem_vert)
   {
      return;
   }

   FiniteElementSpace *fes = Nodes->FESpace();
   const FiniteElementCollection *fec = fes->FEColl();

   if (*old_v_to_v == NULL)
   {
      int num_edge_dofs = fec->DofForGeometry(Geometry::SEGMENT);
      if (num_edge_dofs > 0)
      {
         *old_v_to_v = new DSTable(NumOfVertices);
         GetVertexToVertexTable(*(*old_v_to_v));
      }
   }
   if (*old_elem_vert == NULL)
   {
      // assuming all elements have the same geometry
      int num_elem_dofs = fec->DofForGeometry(GetElementBaseGeometry(0));
      if (num_elem_dofs > 1)
      {
         *old_elem_vert = new Table;
         (*old_elem_vert)->MakeI(GetNE());
         for (int i = 0; i < GetNE(); i++)
         {
            (*old_elem_vert)->AddColumnsInRow(i, elements[i]->GetNVertices());
         }
         (*old_elem_vert)->MakeJ();
         for (int i = 0; i < GetNE(); i++)
         {
            (*old_elem_vert)->AddConnections(i, elements[i]->GetVertices(),
                                             elements[i]->GetNVertices());
         }
         (*old_elem_vert)->ShiftUpI();
      }
   }
}

void Mesh::DoNodeReorder(DSTable *old_v_to_v, Table *old_elem_vert)
{
   FiniteElementSpace *fes = Nodes->FESpace();
   const FiniteElementCollection *fec = fes->FEColl();
   int num_edge_dofs = fec->DofForGeometry(Geometry::SEGMENT);
   // assuming all faces have the same geometry
   int num_face_dofs =
      (Dim < 3) ? 0 : fec->DofForGeometry(GetFaceBaseGeometry(0));
   // assuming all elements have the same geometry
   int num_elem_dofs = fec->DofForGeometry(GetElementBaseGeometry(0));

   // reorder the Nodes
   Vector onodes = *Nodes;

   Array<int> old_dofs, new_dofs;
   int offset;
#ifdef MFEM_DEBUG
   int redges = 0;
#endif

   // vertex dofs do not need to be moved
   offset = NumOfVertices * fec->DofForGeometry(Geometry::POINT);

   // edge dofs:
   // edge enumeration may be different but edge orientation is the same
   if (num_edge_dofs > 0)
   {
      DSTable new_v_to_v(NumOfVertices);
      GetVertexToVertexTable(new_v_to_v);

      for (int i = 0; i < NumOfVertices; i++)
      {
         for (DSTable::RowIterator it(new_v_to_v, i); !it; ++it)
         {
            int old_i = (*old_v_to_v)(i, it.Column());
            int new_i = it.Index();
#ifdef MFEM_DEBUG
            if (old_i != new_i)
            {
               redges++;
            }
#endif
            old_dofs.SetSize(num_edge_dofs);
            new_dofs.SetSize(num_edge_dofs);
            for (int j = 0; j < num_edge_dofs; j++)
            {
               old_dofs[j] = offset + old_i * num_edge_dofs + j;
               new_dofs[j] = offset + new_i * num_edge_dofs + j;
            }
            fes->DofsToVDofs(old_dofs);
            fes->DofsToVDofs(new_dofs);
            for (int j = 0; j < old_dofs.Size(); j++)
            {
               (*Nodes)(new_dofs[j]) = onodes(old_dofs[j]);
            }
         }
      }
      offset += NumOfEdges * num_edge_dofs;
   }
#ifdef MFEM_DEBUG
   cout << "Mesh::DoNodeReorder : redges = " << redges << endl;
#endif

   // face dofs:
   // both enumeration and orientation of the faces may be different
   if (num_face_dofs > 0)
   {
      // generate the old face-vertex table using the unmodified 'faces'
      Table old_face_vertex;
      old_face_vertex.MakeI(NumOfFaces);
      for (int i = 0; i < NumOfFaces; i++)
      {
         old_face_vertex.AddColumnsInRow(i, faces[i]->GetNVertices());
      }
      old_face_vertex.MakeJ();
      for (int i = 0; i < NumOfFaces; i++)
         old_face_vertex.AddConnections(i, faces[i]->GetVertices(),
                                        faces[i]->GetNVertices());
      old_face_vertex.ShiftUpI();

      // update 'el_to_face', 'be_to_face', 'faces', and 'faces_info'
      STable3D *faces_tbl = GetElementToFaceTable(1);
      GenerateFaces();

      // loop over the old face numbers
      for (int i = 0; i < NumOfFaces; i++)
      {
         int *old_v = old_face_vertex.GetRow(i), *new_v;
         int new_i, new_or, *dof_ord;
         switch (old_face_vertex.RowSize(i))
         {
            case 3:
               new_i = (*faces_tbl)(old_v[0], old_v[1], old_v[2]);
               new_v = faces[new_i]->GetVertices();
               new_or = GetTriOrientation(old_v, new_v);
               dof_ord = fec->DofOrderForOrientation(Geometry::TRIANGLE, new_or);
               break;
            case 4:
            default:
               new_i = (*faces_tbl)(old_v[0], old_v[1], old_v[2], old_v[3]);
               new_v = faces[new_i]->GetVertices();
               new_or = GetQuadOrientation(old_v, new_v);
               dof_ord = fec->DofOrderForOrientation(Geometry::SQUARE, new_or);
               break;
         }

         old_dofs.SetSize(num_face_dofs);
         new_dofs.SetSize(num_face_dofs);
         for (int j = 0; j < num_face_dofs; j++)
         {
            old_dofs[j] = offset +     i * num_face_dofs + j;
            new_dofs[j] = offset + new_i * num_face_dofs + dof_ord[j];
            // we assumed the dofs are non-directional
            // i.e. dof_ord[j] is >= 0
         }
         fes->DofsToVDofs(old_dofs);
         fes->DofsToVDofs(new_dofs);
         for (int j = 0; j < old_dofs.Size(); j++)
         {
            (*Nodes)(new_dofs[j]) = onodes(old_dofs[j]);
         }
      }

      offset += NumOfFaces * num_face_dofs;
      delete faces_tbl;
   }

   // element dofs:
   // element orientation may be different
   if (num_elem_dofs > 1)
   {
      // matters when the 'fec' is
      // (this code is executed only for triangles/tets)
      // - Pk on triangles, k >= 4
      // - Qk on quads,     k >= 3
      // - Pk on tets,      k >= 5
      // - Qk on hexes,     k >= 3
      // - DG spaces
      // - ...

      // loop over all elements
      for (int i = 0; i < GetNE(); i++)
      {
         int *old_v = old_elem_vert->GetRow(i);
         int *new_v = elements[i]->GetVertices();
         int new_or, *dof_ord;
         int geom = elements[i]->GetGeometryType();
         switch (geom)
         {
            case Geometry::SEGMENT:
               new_or = (old_v[0] == new_v[0]) ? +1 : -1;
               break;
            case Geometry::TRIANGLE:
               new_or = GetTriOrientation(old_v, new_v);
               break;
            case Geometry::SQUARE:
               new_or = GetQuadOrientation(old_v, new_v);
               break;
            default:
               new_or = 0;
               cerr << "Mesh::DoNodeReorder : " << Geometry::Name[geom]
                    << " elements (" << fec->Name()
                    << " FE collection) are not supported yet!" << endl;
               mfem_error();
               break;
         }
         dof_ord = fec->DofOrderForOrientation(geom, new_or);
         if (dof_ord == NULL)
         {
            cerr << "Mesh::DoNodeReorder : FE collection '" << fec->Name()
                 << "' does not define reordering for " << Geometry::Name[geom]
                 << " elements!" << endl;
            mfem_error();
         }
         old_dofs.SetSize(num_elem_dofs);
         new_dofs.SetSize(num_elem_dofs);
         for (int j = 0; j < num_elem_dofs; j++)
         {
            // we assume the dofs are non-directional, i.e. dof_ord[j] is >= 0
            old_dofs[j] = offset + dof_ord[j];
            new_dofs[j] = offset + j;
         }
         fes->DofsToVDofs(old_dofs);
         fes->DofsToVDofs(new_dofs);
         for (int j = 0; j < old_dofs.Size(); j++)
         {
            (*Nodes)(new_dofs[j]) = onodes(old_dofs[j]);
         }

         offset += num_elem_dofs;
      }
   }

   // Update Tables, faces, etc
   if (Dim > 2)
   {
      if (num_face_dofs == 0)
      {
         // needed for FE spaces that have face dofs, even if
         // the 'Nodes' do not have face dofs.
         GetElementToFaceTable();
         GenerateFaces();
      }
      CheckBdrElementOrientation();
   }
   if (el_to_edge)
   {
      // update 'el_to_edge', 'be_to_edge' (2D), 'bel_to_edge' (3D)
      NumOfEdges = GetElementToEdgeTable(*el_to_edge, be_to_edge);
      if (Dim == 2)
      {
         // update 'faces' and 'faces_info'
         GenerateFaces();
         CheckBdrElementOrientation();
      }
   }
   Nodes->FESpace()->RebuildElementToDofTable();
}

void Mesh::FinalizeTetMesh(int generate_edges, int refine, bool fix_orientation)
{
   CheckElementOrientation(fix_orientation);

   if (NumOfBdrElements == 0)
   {
      GetElementToFaceTable();
      GenerateFaces();
      GenerateBoundaryElements();
   }

   if (refine)
   {
      MarkTetMeshForRefinement();
   }

   GetElementToFaceTable();
   GenerateFaces();

   CheckBdrElementOrientation();

   if (generate_edges == 1)
   {
      el_to_edge = new Table;
      NumOfEdges = GetElementToEdgeTable(*el_to_edge, be_to_edge);
   }
   else
   {
      el_to_edge = NULL;  // Not really necessary -- InitTables was called
      bel_to_edge = NULL;
      NumOfEdges = 0;
   }

   SetAttributes();

   BaseGeom = Geometry::TETRAHEDRON;
   BaseBdrGeom = Geometry::TRIANGLE;

   meshgen = 1;
}

void Mesh::FinalizeHexMesh(int generate_edges, int refine, bool fix_orientation)
{
   CheckElementOrientation(fix_orientation);

   GetElementToFaceTable();
   GenerateFaces();

   if (NumOfBdrElements == 0)
   {
      GenerateBoundaryElements();
   }

   CheckBdrElementOrientation();

   if (generate_edges)
   {
      el_to_edge = new Table;
      NumOfEdges = GetElementToEdgeTable(*el_to_edge, be_to_edge);
   }
   else
   {
      NumOfEdges = 0;
   }

   vertices.SetSize(NumOfVertices);
   elements.SetSize(NumOfElements);
   SetAttributes();

   BaseGeom = Geometry::CUBE;
   BaseBdrGeom = Geometry::SQUARE;

   meshgen = 2;
}

void Mesh::FinalizeTopology()
{
   // Requirements: the following should be defined:
   //   1) Dim
   //   2) NumOfElements, elements
   //   3) NumOfBdrElements, boundary
   //   4) NumOfVertices
   // Optional:
   //   2) ncmesh may be defined
   //   3) el_to_edge may be allocated (it will be re-computed)

   bool generate_edges = true;

   if (spaceDim == 0) { spaceDim = Dim; }
   if (ncmesh) { ncmesh->spaceDim = spaceDim; }

   InitBaseGeom();

   // set the mesh type ('meshgen')
   SetMeshGen();

   if (NumOfBdrElements == 0 && Dim > 2)
   {
      // in 3D, generate boundary elements before we 'MarkForRefinement'
      GetElementToFaceTable();
      GenerateFaces();
      GenerateBoundaryElements();
   }
   else if (Dim == 1)
   {
      GenerateFaces();
   }

   // generate the faces
   if (Dim > 2)
   {
      GetElementToFaceTable();
      GenerateFaces();
   }
   else
   {
      NumOfFaces = 0;
   }

   // generate edges if requested
   if (Dim > 1 && generate_edges)
   {
      // el_to_edge may already be allocated (P2 VTK meshes)
      if (!el_to_edge) { el_to_edge = new Table; }
      NumOfEdges = GetElementToEdgeTable(*el_to_edge, be_to_edge);
      if (Dim == 2)
      {
         GenerateFaces(); // 'Faces' in 2D refers to the edges
         if (NumOfBdrElements == 0)
         {
            GenerateBoundaryElements();
         }
      }
   }
   else
   {
      NumOfEdges = 0;
   }

   if (ncmesh)
   {
      // tell NCMesh the numbering of edges/faces
      ncmesh->OnMeshUpdated(this);

      // update faces_info with NC relations
      GenerateNCFaceInfo();
   }

   // generate the arrays 'attributes' and 'bdr_attributes'
   SetAttributes();
}

void Mesh::Finalize(bool refine, bool fix_orientation)
{
   if (NURBSext || ncmesh)
   {
      MFEM_ASSERT(CheckElementOrientation(false) == 0, "");
      MFEM_ASSERT(CheckBdrElementOrientation() == 0, "");
      return;
   }

   // Requirements:
   //  1) FinilizeTopology() or equivalent was called
   //  2) if (Nodes == NULL), vertices must be defined
   //  3) if (Nodes != NULL), Nodes must be defined

   const bool check_orientation = true; // for regular elements, not boundary
   const bool curved = (Nodes != NULL);
   const bool may_change_topology =
      ( refine && (Dim > 1 && (meshgen & 1)) ) ||
      ( check_orientation && fix_orientation &&
        (Dim == 2 || (Dim == 3 && (meshgen & 1))) );

   DSTable *old_v_to_v = NULL;
   Table *old_elem_vert = NULL;

   if (curved && may_change_topology)
   {
      PrepareNodeReorder(&old_v_to_v, &old_elem_vert);
   }

   if (check_orientation)
   {
      // check and optionally fix element orientation
      CheckElementOrientation(fix_orientation);
   }
   if (refine)
   {
      MarkForRefinement();   // may change topology!
   }

   if (may_change_topology)
   {
      if (curved)
      {
         DoNodeReorder(old_v_to_v, old_elem_vert); // updates the mesh topology
         delete old_elem_vert;
         delete old_v_to_v;

         Nodes->FESpace()->RebuildElementToDofTable();
      }
      else
      {
         FinalizeTopology(); // Re-computes some data unnecessarily.
      }

      // TODO: maybe introduce Mesh::NODE_REORDER operation and FESpace::
      // NodeReorderMatrix and do Nodes->Update() instead of DoNodeReorder?
   }

   // check and fix boundary element orientation
   CheckBdrElementOrientation();
}

void Mesh::Make3D(int nx, int ny, int nz, Element::Type type,
                  int generate_edges, double sx, double sy, double sz)
{
   int x, y, z;

   int NVert, NElem, NBdrElem;

   NVert = (nx+1) * (ny+1) * (nz+1);
   NElem = nx * ny * nz;
   NBdrElem = 2*(nx*ny+nx*nz+ny*nz);
   if (type == Element::TETRAHEDRON)
   {
      NElem *= 6;
      NBdrElem *= 2;
   }

   InitMesh(3, 3, NVert, NElem, NBdrElem);

   double coord[3];
   int ind[8];

   // Sets vertices and the corresponding coordinates
   for (z = 0; z <= nz; z++)
   {
      coord[2] = ((double) z / nz) * sz;
      for (y = 0; y <= ny; y++)
      {
         coord[1] = ((double) y / ny) * sy;
         for (x = 0; x <= nx; x++)
         {
            coord[0] = ((double) x / nx) * sx;
            AddVertex(coord);
         }
      }
   }

#define VTX(XC, YC, ZC) ((XC)+((YC)+(ZC)*(ny+1))*(nx+1))

   // Sets elements and the corresponding indices of vertices
   for (z = 0; z < nz; z++)
   {
      for (y = 0; y < ny; y++)
      {
         for (x = 0; x < nx; x++)
         {
            ind[0] = VTX(x  , y  , z  );
            ind[1] = VTX(x+1, y  , z  );
            ind[2] = VTX(x+1, y+1, z  );
            ind[3] = VTX(x  , y+1, z  );
            ind[4] = VTX(x  , y  , z+1);
            ind[5] = VTX(x+1, y  , z+1);
            ind[6] = VTX(x+1, y+1, z+1);
            ind[7] = VTX(x  , y+1, z+1);
            if (type == Element::TETRAHEDRON)
            {
               AddHexAsTets(ind, 1);
            }
            else
            {
               AddHex(ind, 1);
            }
         }
      }
   }

   // Sets boundary elements and the corresponding indices of vertices
   // bottom, bdr. attribute 1
   for (y = 0; y < ny; y++)
      for (x = 0; x < nx; x++)
      {
         ind[0] = VTX(x  , y  , 0);
         ind[1] = VTX(x  , y+1, 0);
         ind[2] = VTX(x+1, y+1, 0);
         ind[3] = VTX(x+1, y  , 0);
         if (type == Element::TETRAHEDRON)
         {
            AddBdrQuadAsTriangles(ind, 1);
         }
         else
         {
            AddBdrQuad(ind, 1);
         }
      }
   // top, bdr. attribute 6
   for (y = 0; y < ny; y++)
      for (x = 0; x < nx; x++)
      {
         ind[0] = VTX(x  , y  , nz);
         ind[1] = VTX(x+1, y  , nz);
         ind[2] = VTX(x+1, y+1, nz);
         ind[3] = VTX(x  , y+1, nz);
         if (type == Element::TETRAHEDRON)
         {
            AddBdrQuadAsTriangles(ind, 6);
         }
         else
         {
            AddBdrQuad(ind, 6);
         }
      }
   // left, bdr. attribute 5
   for (z = 0; z < nz; z++)
      for (y = 0; y < ny; y++)
      {
         ind[0] = VTX(0  , y  , z  );
         ind[1] = VTX(0  , y  , z+1);
         ind[2] = VTX(0  , y+1, z+1);
         ind[3] = VTX(0  , y+1, z  );
         if (type == Element::TETRAHEDRON)
         {
            AddBdrQuadAsTriangles(ind, 5);
         }
         else
         {
            AddBdrQuad(ind, 5);
         }
      }
   // right, bdr. attribute 3
   for (z = 0; z < nz; z++)
      for (y = 0; y < ny; y++)
      {
         ind[0] = VTX(nx, y  , z  );
         ind[1] = VTX(nx, y+1, z  );
         ind[2] = VTX(nx, y+1, z+1);
         ind[3] = VTX(nx, y  , z+1);
         if (type == Element::TETRAHEDRON)
         {
            AddBdrQuadAsTriangles(ind, 3);
         }
         else
         {
            AddBdrQuad(ind, 3);
         }
      }
   // front, bdr. attribute 2
   for (x = 0; x < nx; x++)
      for (z = 0; z < nz; z++)
      {
         ind[0] = VTX(x  , 0, z  );
         ind[1] = VTX(x+1, 0, z  );
         ind[2] = VTX(x+1, 0, z+1);
         ind[3] = VTX(x  , 0, z+1);
         if (type == Element::TETRAHEDRON)
         {
            AddBdrQuadAsTriangles(ind, 2);
         }
         else
         {
            AddBdrQuad(ind, 2);
         }
      }
   // back, bdr. attribute 4
   for (x = 0; x < nx; x++)
      for (z = 0; z < nz; z++)
      {
         ind[0] = VTX(x  , ny, z  );
         ind[1] = VTX(x  , ny, z+1);
         ind[2] = VTX(x+1, ny, z+1);
         ind[3] = VTX(x+1, ny, z  );
         if (type == Element::TETRAHEDRON)
         {
            AddBdrQuadAsTriangles(ind, 4);
         }
         else
         {
            AddBdrQuad(ind, 4);
         }
      }

#if 0
   ofstream test_stream("debug.mesh");
   Print(test_stream);
   test_stream.close();
#endif

   int refine = 1;
   bool fix_orientation = true;

   if (type == Element::TETRAHEDRON)
   {
      FinalizeTetMesh(generate_edges, refine, fix_orientation);
   }
   else
   {
      FinalizeHexMesh(generate_edges, refine, fix_orientation);
   }
}

void Mesh::Make2D(int nx, int ny, Element::Type type, int generate_edges,
                  double sx, double sy)
{
   int i, j, k;

   SetEmpty();

   Dim = spaceDim = 2;

   // Creates quadrilateral mesh
   if (type == Element::QUADRILATERAL)
   {
      meshgen = 2;
      NumOfVertices = (nx+1) * (ny+1);
      NumOfElements = nx * ny;
      NumOfBdrElements = 2 * nx + 2 * ny;
      BaseGeom = Geometry::SQUARE;
      BaseBdrGeom = Geometry::SEGMENT;

      vertices.SetSize(NumOfVertices);
      elements.SetSize(NumOfElements);
      boundary.SetSize(NumOfBdrElements);

      double cx, cy;
      int ind[4];

      // Sets vertices and the corresponding coordinates
      k = 0;
      for (j = 0; j < ny+1; j++)
      {
         cy = ((double) j / ny) * sy;
         for (i = 0; i < nx+1; i++)
         {
            cx = ((double) i / nx) * sx;
            vertices[k](0) = cx;
            vertices[k](1) = cy;
            k++;
         }
      }

      // Sets elements and the corresponding indices of vertices
      k = 0;
      for (j = 0; j < ny; j++)
      {
         for (i = 0; i < nx; i++)
         {
            ind[0] = i + j*(nx+1);
            ind[1] = i + 1 +j*(nx+1);
            ind[2] = i + 1 + (j+1)*(nx+1);
            ind[3] = i + (j+1)*(nx+1);
            elements[k] = new Quadrilateral(ind);
            k++;
         }
      }

      // Sets boundary elements and the corresponding indices of vertices
      int m = (nx+1)*ny;
      for (i = 0; i < nx; i++)
      {
         boundary[i] = new Segment(i, i+1, 1);
         boundary[nx+i] = new Segment(m+i+1, m+i, 3);
      }
      m = nx+1;
      for (j = 0; j < ny; j++)
      {
         boundary[2*nx+j] = new Segment((j+1)*m, j*m, 4);
         boundary[2*nx+ny+j] = new Segment(j*m+nx, (j+1)*m+nx, 2);
      }
   }
   // Creates triangular mesh
   else if (type == Element::TRIANGLE)
   {
      meshgen = 1;
      NumOfVertices = (nx+1) * (ny+1);
      NumOfElements = 2 * nx * ny;
      NumOfBdrElements = 2 * nx + 2 * ny;
      BaseGeom = Geometry::TRIANGLE;
      BaseBdrGeom = Geometry::SEGMENT;

      vertices.SetSize(NumOfVertices);
      elements.SetSize(NumOfElements);
      boundary.SetSize(NumOfBdrElements);

      double cx, cy;
      int ind[3];

      // Sets vertices and the corresponding coordinates
      k = 0;
      for (j = 0; j < ny+1; j++)
      {
         cy = ((double) j / ny) * sy;
         for (i = 0; i < nx+1; i++)
         {
            cx = ((double) i / nx) * sx;
            vertices[k](0) = cx;
            vertices[k](1) = cy;
            k++;
         }
      }

      // Sets the elements and the corresponding indices of vertices
      k = 0;
      for (j = 0; j < ny; j++)
      {
         for (i = 0; i < nx; i++)
         {
            ind[0] = i + j*(nx+1);
            ind[1] = i + 1 + (j+1)*(nx+1);
            ind[2] = i + (j+1)*(nx+1);
            elements[k] = new Triangle(ind);
            k++;
            ind[1] = i + 1 + j*(nx+1);
            ind[2] = i + 1 + (j+1)*(nx+1);
            elements[k] = new Triangle(ind);
            k++;
         }
      }

      // Sets boundary elements and the corresponding indices of vertices
      int m = (nx+1)*ny;
      for (i = 0; i < nx; i++)
      {
         boundary[i] = new Segment(i, i+1, 1);
         boundary[nx+i] = new Segment(m+i+1, m+i, 3);
      }
      m = nx+1;
      for (j = 0; j < ny; j++)
      {
         boundary[2*nx+j] = new Segment((j+1)*m, j*m, 4);
         boundary[2*nx+ny+j] = new Segment(j*m+nx, (j+1)*m+nx, 2);
      }

      MarkTriMeshForRefinement();
   }
   else
   {
      MFEM_ABORT("Unsupported element type.");
   }

   CheckElementOrientation();

   if (generate_edges == 1)
   {
      el_to_edge = new Table;
      NumOfEdges = GetElementToEdgeTable(*el_to_edge, be_to_edge);
      GenerateFaces();
      CheckBdrElementOrientation();
   }
   else
   {
      NumOfEdges = 0;
   }

   NumOfFaces = 0;

   attributes.Append(1);
   bdr_attributes.Append(1); bdr_attributes.Append(2);
   bdr_attributes.Append(3); bdr_attributes.Append(4);
}

void Mesh::Make1D(int n, double sx)
{
   int j, ind[1];

   SetEmpty();

   Dim = 1;
   spaceDim = 1;

   BaseGeom = Geometry::SEGMENT;
   BaseBdrGeom = Geometry::POINT;

   meshgen = 1;

   NumOfVertices = n + 1;
   NumOfElements = n;
   NumOfBdrElements = 2;
   vertices.SetSize(NumOfVertices);
   elements.SetSize(NumOfElements);
   boundary.SetSize(NumOfBdrElements);

   // Sets vertices and the corresponding coordinates
   for (j = 0; j < n+1; j++)
   {
      vertices[j](0) = ((double) j / n) * sx;
   }

   // Sets elements and the corresponding indices of vertices
   for (j = 0; j < n; j++)
   {
      elements[j] = new Segment(j, j+1, 1);
   }

   // Sets the boundary elements
   ind[0] = 0;
   boundary[0] = new Point(ind, 1);
   ind[0] = n;
   boundary[1] = new Point(ind, 2);

   NumOfEdges = 0;
   NumOfFaces = 0;

   GenerateFaces();

   attributes.Append(1);
   bdr_attributes.Append(1); bdr_attributes.Append(2);
}

Mesh::Mesh(const Mesh &mesh, bool copy_nodes)
{
   Dim = mesh.Dim;
   spaceDim = mesh.spaceDim;

   NumOfVertices = mesh.NumOfVertices;
   NumOfElements = mesh.NumOfElements;
   NumOfBdrElements = mesh.NumOfBdrElements;
   NumOfEdges = mesh.NumOfEdges;
   NumOfFaces = mesh.NumOfFaces;

   BaseGeom = mesh.BaseGeom;
   BaseBdrGeom = mesh.BaseBdrGeom;

   meshgen = mesh.meshgen;

   // Duplicate the elements
   elements.SetSize(NumOfElements);
   for (int i = 0; i < NumOfElements; i++)
   {
      elements[i] = mesh.elements[i]->Duplicate(this);
   }

   // Copy the vertices
   MFEM_ASSERT(mesh.vertices.Size() == NumOfVertices, "internal MFEM error!");
   mesh.vertices.Copy(vertices);

   // Duplicate the boundary
   boundary.SetSize(NumOfBdrElements);
   for (int i = 0; i < NumOfBdrElements; i++)
   {
      boundary[i] = mesh.boundary[i]->Duplicate(this);
   }

   // Copy the element-to-face Table, el_to_face
   el_to_face = (mesh.el_to_face) ? new Table(*mesh.el_to_face) : NULL;

   // Copy the boundary-to-face Array, be_to_face.
   mesh.be_to_face.Copy(be_to_face);

   // Copy the element-to-edge Table, el_to_edge
   el_to_edge = (mesh.el_to_edge) ? new Table(*mesh.el_to_edge) : NULL;

   // Copy the boudary-to-edge Table, bel_to_edge (3D)
   bel_to_edge = (mesh.bel_to_edge) ? new Table(*mesh.bel_to_edge) : NULL;

   // Copy the boudary-to-edge Array, be_to_edge (2D)
   mesh.be_to_edge.Copy(be_to_edge);

   // Duplicate the faces and faces_info.
   faces.SetSize(mesh.faces.Size());
   for (int i = 0; i < faces.Size(); i++)
   {
      Element *face = mesh.faces[i]; // in 1D the faces are NULL
      faces[i] = (face) ? face->Duplicate(this) : NULL;
   }
   mesh.faces_info.Copy(faces_info);

   // Do NOT copy the element-to-element Table, el_to_el
   el_to_el = NULL;

   // Do NOT copy the face-to-edge Table, face_edge
   face_edge = NULL;

   // Copy the edge-to-vertex Table, edge_vertex
   edge_vertex = (mesh.edge_vertex) ? new Table(*mesh.edge_vertex) : NULL;

   // Copy the attributes and bdr_attributes
   mesh.attributes.Copy(attributes);
   mesh.bdr_attributes.Copy(bdr_attributes);

   // No support for NURBS meshes, yet. Need deep copy for NURBSExtension.
   MFEM_VERIFY(mesh.NURBSext == NULL,
               "copying NURBS meshes is not implemented");
   NURBSext = NULL;

   // No support for non-conforming meshes, yet. Need deep copy for NCMesh.
   MFEM_VERIFY(mesh.ncmesh == NULL,
               "copying non-conforming meshes is not implemented");
   ncmesh = NULL;

   // Duplicate the Nodes, including the FiniteElementCollection and the
   // FiniteElementSpace
   if (mesh.Nodes && copy_nodes)
   {
      FiniteElementSpace *fes = mesh.Nodes->FESpace();
      const FiniteElementCollection *fec = fes->FEColl();
      FiniteElementCollection *fec_copy =
         FiniteElementCollection::New(fec->Name());
      FiniteElementSpace *fes_copy =
         new FiniteElementSpace(this, fec_copy, fes->GetVDim(),
                                fes->GetOrdering());
      Nodes = new GridFunction(fes_copy);
      Nodes->MakeOwner(fec_copy);
      *Nodes = *mesh.Nodes;
      own_nodes = 1;
   }
   else
   {
      Nodes = mesh.Nodes;
      own_nodes = 0;
   }
}

Mesh::Mesh(const char *filename, int generate_edges, int refine,
           bool fix_orientation)
{
   // Initialization as in the default constructor
   SetEmpty();

   named_ifgzstream imesh(filename);
   if (!imesh)
   {
      // Abort with an error message.
      MFEM_ABORT("Mesh file not found: " << filename << '\n');
   }
   else
   {
      Load(imesh, generate_edges, refine, fix_orientation);
   }
}

Mesh::Mesh(std::istream &input, int generate_edges, int refine,
           bool fix_orientation)
{
   SetEmpty();
   Load(input, generate_edges, refine, fix_orientation);
}

void Mesh::ChangeVertexDataOwnership(double *vertex_data, int len_vertex_data,
                                     bool zerocopy)
{
   // A dimension of 3 is now required since we use mfem::Vertex objects as PODs
   // and these object have a hardcoded double[3] entry
   MFEM_VERIFY(len_vertex_data >= NumOfVertices * 3,
               "Not enough vertices in external array : "
               "len_vertex_data = "<< len_vertex_data << ", "
               "NumOfVertices * 3 = " << NumOfVertices * 3);
   // Allow multiple calls to this method with the same vertex_data
   if (vertex_data == (double *)(vertices.GetData()))
   {
      MFEM_ASSERT(!vertices.OwnsData(), "invalid ownership");
      return;
   }
   if (!zerocopy)
   {
      memcpy(vertex_data, vertices.GetData(),
             NumOfVertices * 3 * sizeof(double));
   }
   // Vertex is POD double[3]
   vertices.MakeRef(reinterpret_cast<Vertex*>(vertex_data), NumOfVertices);
}

Mesh::Mesh(double *_vertices, int num_vertices,
           int *element_indices, Geometry::Type element_type,
           int *element_attributes, int num_elements,
           int *boundary_indices, Geometry::Type boundary_type,
           int *boundary_attributes, int num_boundary_elements,
           int dimension, int space_dimension)
{
   if (space_dimension == -1)
   {
      space_dimension = dimension;
   }

   InitMesh(dimension, space_dimension, /*num_vertices*/ 0, num_elements,
            num_boundary_elements);

   int element_index_stride = Geometry::NumVerts[element_type];
   int boundary_index_stride = Geometry::NumVerts[boundary_type];

   // assuming Vertex is POD
   vertices.MakeRef(reinterpret_cast<Vertex*>(_vertices), num_vertices);
   NumOfVertices = num_vertices;

   for (int i = 0; i < num_elements; i++)
   {
      elements[i] = NewElement(element_type);
      elements[i]->SetVertices(element_indices + i * element_index_stride);
      elements[i]->SetAttribute(element_attributes[i]);
   }
   NumOfElements = num_elements;

   for (int i = 0; i < num_boundary_elements; i++)
   {
      boundary[i] = NewElement(boundary_type);
      boundary[i]->SetVertices(boundary_indices + i * boundary_index_stride);
      boundary[i]->SetAttribute(boundary_attributes[i]);
   }
   NumOfBdrElements = num_boundary_elements;

   FinalizeTopology();
}

Element *Mesh::NewElement(int geom)
{
   switch (geom)
   {
      case Geometry::POINT:     return (new Point);
      case Geometry::SEGMENT:   return (new Segment);
      case Geometry::TRIANGLE:  return (new Triangle);
      case Geometry::SQUARE:    return (new Quadrilateral);
      case Geometry::CUBE:      return (new Hexahedron);
      case Geometry::TETRAHEDRON:
#ifdef MFEM_USE_MEMALLOC
         return TetMemory.Alloc();
#else
         return (new Tetrahedron);
#endif
   }

   return NULL;
}

Element *Mesh::ReadElementWithoutAttr(std::istream &input)
{
   int geom, nv, *v;
   Element *el;

   input >> geom;
   el = NewElement(geom);
   nv = el->GetNVertices();
   v  = el->GetVertices();
   for (int i = 0; i < nv; i++)
   {
      input >> v[i];
   }

   return el;
}

void Mesh::PrintElementWithoutAttr(const Element *el, std::ostream &out)
{
   out << el->GetGeometryType();
   const int nv = el->GetNVertices();
   const int *v = el->GetVertices();
   for (int j = 0; j < nv; j++)
   {
      out << ' ' << v[j];
   }
   out << '\n';
}

Element *Mesh::ReadElement(std::istream &input)
{
   int attr;
   Element *el;

   input >> attr;
   el = ReadElementWithoutAttr(input);
   el->SetAttribute(attr);

   return el;
}

void Mesh::PrintElement(const Element *el, std::ostream &out)
{
   out << el->GetAttribute() << ' ';
   PrintElementWithoutAttr(el, out);
}

void Mesh::SetMeshGen()
{
   meshgen = 0;
   for (int i = 0; i < NumOfElements; i++)
   {
      switch (elements[i]->GetType())
      {
         case Element::SEGMENT:
         case Element::TRIANGLE:
         case Element::TETRAHEDRON:
            meshgen |= 1; break;

         case Element::QUADRILATERAL:
         case Element::HEXAHEDRON:
            meshgen |= 2;
      }
   }
}

void Mesh::Load(std::istream &input, int generate_edges, int refine,
                bool fix_orientation)
{
   int curved = 0, read_gf = 1;

   if (!input)
   {
      MFEM_ABORT("Input stream is not open");
   }

   Clear();

   string mesh_type;
   input >> ws;
   getline(input, mesh_type);
   filter_dos(mesh_type);

   bool mfem_v10 = (mesh_type == "MFEM mesh v1.0");
   bool mfem_v11 = (mesh_type == "MFEM mesh v1.1");

   if (mfem_v10 || mfem_v11) // MFEM's own mesh formats
   {
      ReadMFEMMesh(input, mfem_v11, curved);
   }
   else if (mesh_type == "linemesh") // 1D mesh
   {
      ReadLineMesh(input);
   }
   else if (mesh_type == "areamesh2" || mesh_type == "curved_areamesh2")
   {
      if (mesh_type == "curved_areamesh2")
      {
         curved = 1;
      }
      ReadNetgen2DMesh(input, curved);
   }
   else if (mesh_type == "NETGEN" || mesh_type == "NETGEN_Neutral_Format")
   {
      ReadNetgen3DMesh(input);
   }
   else if (mesh_type == "TrueGrid")
   {
      ReadTrueGridMesh(input);
   }
   else if (mesh_type == "# vtk DataFile Version 3.0" ||
            mesh_type == "# vtk DataFile Version 2.0") // VTK
   {
      ReadVTKMesh(input, curved, read_gf);
   }
   else if (mesh_type == "MFEM NURBS mesh v1.0")
   {
      ReadNURBSMesh(input, curved, read_gf);
   }
   else if (mesh_type == "MFEM INLINE mesh v1.0")
   {
      ReadInlineMesh(input, generate_edges);
      return; // done with inline mesh construction
   }
   else if (mesh_type == "$MeshFormat") // Gmsh
   {
      ReadGmshMesh(input);
   }
   else if (mesh_type.size() > 2 &&
            mesh_type[0] == 'C' && mesh_type[1] == 'D' && mesh_type[2] == 'F')
   {
      named_ifgzstream *mesh_input = dynamic_cast<named_ifgzstream *>(&input);
      if (mesh_input)
      {
#ifdef MFEM_USE_NETCDF
         ReadCubit(mesh_input->filename, curved, read_gf);
#else
         MFEM_ABORT("NetCDF support requires configuration with"
                    " MFEM_USE_NETCDF=YES");
         return;
#endif
      }
      else
      {
         MFEM_ABORT("Can not determine Cubit mesh filename!"
                    " Use mfem::named_ifgzstream for input.");
         return;
      }
   }
   else
   {
      MFEM_ABORT("Unknown input mesh format: " << mesh_type);
      return;
   }

   // at this point the following should be defined:
   //  1) Dim
   //  2) NumOfElements, elements
   //  3) NumOfBdrElements, boundary
   //  4) NumOfVertices, with allocated space in vertices
   //  5) curved
   //  5a) if curved == 0, vertices must be defined
   //  5b) if curved != 0 and read_gf != 0,
   //         'input' must point to a GridFunction
   //  5c) if curved != 0 and read_gf == 0,
   //         vertices and Nodes must be defined
   // optional:
   //  1) el_to_edge may be allocated (as in the case of P2 VTK meshes)
   //  2) ncmesh may be allocated

   // FinalizeTopology() will:
   // - assume that generate_edges is true
   // - assume that refine is false
   // - does not check the orientation of regular and boundary elements
   FinalizeTopology();

   if (curved && read_gf)
   {
      Nodes = new GridFunction(this, input);
      own_nodes = 1;
      spaceDim = Nodes->VectorDim();
      // Set the 'vertices' from the 'Nodes'
      for (int i = 0; i < spaceDim; i++)
      {
         Vector vert_val;
         Nodes->GetNodalValues(vert_val, i+1);
         for (int j = 0; j < NumOfVertices; j++)
         {
            vertices[j](i) = vert_val(j);
         }
<<<<<<< HEAD

         // TODO: maybe introduce Mesh::NODE_REORDER operation and FESpace::
         // NodeReorderMatrix and do Nodes->Update() instead of DoNodeReorder?
=======
>>>>>>> 5149aee5
      }
   }

   // Finalize() will:
   // - check and optionally fix the orientation of regular elements
   // - check and fix the orientation of boundary elements
   // - assume that vertices are defined, if Nodes == NULL
   // - assume that Nodes are defined, if Nodes != NULL
   Finalize(refine, fix_orientation);
}

Mesh::Mesh(Mesh *mesh_array[], int num_pieces)
{
   int      i, j, ie, ib, iv, *v, nv;
   Element *el;
   Mesh    *m;

   SetEmpty();

   Dim = mesh_array[0]->Dimension();
   spaceDim = mesh_array[0]->SpaceDimension();

   BaseGeom = mesh_array[0]->BaseGeom;
   BaseBdrGeom = mesh_array[0]->BaseBdrGeom;

   if (mesh_array[0]->NURBSext)
   {
      // assuming the pieces form a partition of a NURBS mesh
      NURBSext = new NURBSExtension(mesh_array, num_pieces);

      NumOfVertices = NURBSext->GetNV();
      NumOfElements = NURBSext->GetNE();

      NURBSext->GetElementTopo(elements);

      // NumOfBdrElements = NURBSext->GetNBE();
      // NURBSext->GetBdrElementTopo(boundary);

      Array<int> lvert_vert, lelem_elem;

      // Here, for visualization purposes, we copy the boundary elements from
      // the individual pieces which include the interior boundaries.  This
      // creates 'boundary' array that is different from the one generated by
      // the NURBSExtension which, in particular, makes the boundary-dof table
      // invalid. This, in turn, causes GetBdrElementTransformation to not
      // function properly.
      NumOfBdrElements = 0;
      for (i = 0; i < num_pieces; i++)
      {
         NumOfBdrElements += mesh_array[i]->GetNBE();
      }
      boundary.SetSize(NumOfBdrElements);
      vertices.SetSize(NumOfVertices);
      ib = 0;
      for (i = 0; i < num_pieces; i++)
      {
         m = mesh_array[i];
         m->NURBSext->GetVertexLocalToGlobal(lvert_vert);
         m->NURBSext->GetElementLocalToGlobal(lelem_elem);
         // copy the element attributes
         for (j = 0; j < m->GetNE(); j++)
         {
            elements[lelem_elem[j]]->SetAttribute(m->GetAttribute(j));
         }
         // copy the boundary
         for (j = 0; j < m->GetNBE(); j++)
         {
            el = m->GetBdrElement(j)->Duplicate(this);
            v  = el->GetVertices();
            nv = el->GetNVertices();
            for (int k = 0; k < nv; k++)
            {
               v[k] = lvert_vert[v[k]];
            }
            boundary[ib++] = el;
         }
         // copy the vertices
         for (j = 0; j < m->GetNV(); j++)
         {
            vertices[lvert_vert[j]].SetCoords(m->GetVertex(j));
         }
      }
   }
   else // not a NURBS mesh
   {
      NumOfElements    = 0;
      NumOfBdrElements = 0;
      NumOfVertices    = 0;
      for (i = 0; i < num_pieces; i++)
      {
         m = mesh_array[i];
         NumOfElements    += m->GetNE();
         NumOfBdrElements += m->GetNBE();
         NumOfVertices    += m->GetNV();
      }
      elements.SetSize(NumOfElements);
      boundary.SetSize(NumOfBdrElements);
      vertices.SetSize(NumOfVertices);
      ie = ib = iv = 0;
      for (i = 0; i < num_pieces; i++)
      {
         m = mesh_array[i];
         // copy the elements
         for (j = 0; j < m->GetNE(); j++)
         {
            el = m->GetElement(j)->Duplicate(this);
            v  = el->GetVertices();
            nv = el->GetNVertices();
            for (int k = 0; k < nv; k++)
            {
               v[k] += iv;
            }
            elements[ie++] = el;
         }
         // copy the boundary elements
         for (j = 0; j < m->GetNBE(); j++)
         {
            el = m->GetBdrElement(j)->Duplicate(this);
            v  = el->GetVertices();
            nv = el->GetNVertices();
            for (int k = 0; k < nv; k++)
            {
               v[k] += iv;
            }
            boundary[ib++] = el;
         }
         // copy the vertices
         for (j = 0; j < m->GetNV(); j++)
         {
            vertices[iv++].SetCoords(m->GetVertex(j));
         }
      }
   }

   // set the mesh type ('meshgen')
   meshgen = 0;
   for (i = 0; i < num_pieces; i++)
   {
      meshgen |= mesh_array[i]->MeshGenerator();
   }

   // generate faces
   if (Dim > 2)
   {
      GetElementToFaceTable();
      GenerateFaces();
   }
   else
   {
      NumOfFaces = 0;
   }

   // generate edges
   if (Dim > 1)
   {
      el_to_edge = new Table;
      NumOfEdges = GetElementToEdgeTable(*el_to_edge, be_to_edge);
      if (Dim == 2)
      {
         GenerateFaces();   // 'Faces' in 2D refers to the edges
      }
   }
   else
   {
      NumOfEdges = 0;
   }

   // generate the arrays 'attributes' and ' bdr_attributes'
   SetAttributes();

   // copy the nodes (curvilinear meshes)
   GridFunction *g = mesh_array[0]->GetNodes();
   if (g)
   {
      Array<GridFunction *> gf_array(num_pieces);
      for (i = 0; i < num_pieces; i++)
      {
         gf_array[i] = mesh_array[i]->GetNodes();
      }
      Nodes = new GridFunction(this, gf_array, num_pieces);
      own_nodes = 1;
   }

#ifdef MFEM_DEBUG
   CheckElementOrientation(false);
   CheckBdrElementOrientation(false);
#endif
}

void Mesh::KnotInsert(Array<KnotVector *> &kv)
{
   if (NURBSext == NULL)
   {
      mfem_error("Mesh::KnotInsert : Not a NURBS mesh!");
   }

   if (kv.Size() != NURBSext->GetNKV())
   {
      mfem_error("Mesh::KnotInsert : KnotVector array size mismatch!");
   }

   NURBSext->ConvertToPatches(*Nodes);

   NURBSext->KnotInsert(kv);

   UpdateNURBS();
}

void Mesh::NURBSUniformRefinement()
{
   // do not check for NURBSext since this method is protected
   NURBSext->ConvertToPatches(*Nodes);

   NURBSext->UniformRefinement();

   last_operation = Mesh::REFINE;
   sequence++;

   UpdateNURBS();
}

void Mesh::DegreeElevate(int t)
{
   if (NURBSext == NULL)
   {
      mfem_error("Mesh::DegreeElevate : Not a NURBS mesh!");
   }

   NURBSext->ConvertToPatches(*Nodes);

   NURBSext->DegreeElevate(t);

   NURBSFECollection *nurbs_fec =
      dynamic_cast<NURBSFECollection *>(Nodes->OwnFEC());
   if (!nurbs_fec)
   {
      mfem_error("Mesh::DegreeElevate");
   }
   nurbs_fec->UpdateOrder(nurbs_fec->GetOrder() + t);

   UpdateNURBS();
}

void Mesh::UpdateNURBS()
{
   NURBSext->SetKnotsFromPatches();

   Dim = NURBSext->Dimension();
   spaceDim = Dim;

   if (NumOfElements != NURBSext->GetNE())
   {
      for (int i = 0; i < elements.Size(); i++)
      {
         FreeElement(elements[i]);
      }
      NumOfElements = NURBSext->GetNE();
      NURBSext->GetElementTopo(elements);
   }

   if (NumOfBdrElements != NURBSext->GetNBE())
   {
      for (int i = 0; i < boundary.Size(); i++)
      {
         FreeElement(boundary[i]);
      }
      NumOfBdrElements = NURBSext->GetNBE();
      NURBSext->GetBdrElementTopo(boundary);
   }

   Nodes->FESpace()->Update();
   Nodes->Update();
   NURBSext->SetCoordsFromPatches(*Nodes);

   if (NumOfVertices != NURBSext->GetNV())
   {
      NumOfVertices = NURBSext->GetNV();
      vertices.SetSize(NumOfVertices);
      int vd = Nodes->VectorDim();
      for (int i = 0; i < vd; i++)
      {
         Vector vert_val;
         Nodes->GetNodalValues(vert_val, i+1);
         for (int j = 0; j < NumOfVertices; j++)
         {
            vertices[j](i) = vert_val(j);
         }
      }
   }

   if (el_to_edge)
   {
      NumOfEdges = GetElementToEdgeTable(*el_to_edge, be_to_edge);
      if (Dim == 2)
      {
         GenerateFaces();
      }
   }

   if (el_to_face)
   {
      GetElementToFaceTable();
      GenerateFaces();
   }
}

void Mesh::LoadPatchTopo(std::istream &input, Array<int> &edge_to_knot)
{
   SetEmpty();

   int j;

   // Read MFEM NURBS mesh v1.0 format
   string ident;

   skip_comment_lines(input, '#');

   input >> ident; // 'dimension'
   input >> Dim;
   spaceDim = Dim;

   skip_comment_lines(input, '#');

   input >> ident; // 'elements'
   input >> NumOfElements;
   elements.SetSize(NumOfElements);
   for (j = 0; j < NumOfElements; j++)
   {
      elements[j] = ReadElement(input);
   }

   skip_comment_lines(input, '#');

   input >> ident; // 'boundary'
   input >> NumOfBdrElements;
   boundary.SetSize(NumOfBdrElements);
   for (j = 0; j < NumOfBdrElements; j++)
   {
      boundary[j] = ReadElement(input);
   }

   skip_comment_lines(input, '#');

   input >> ident; // 'edges'
   input >> NumOfEdges;
   edge_vertex = new Table(NumOfEdges, 2);
   edge_to_knot.SetSize(NumOfEdges);
   for (j = 0; j < NumOfEdges; j++)
   {
      int *v = edge_vertex->GetRow(j);
      input >> edge_to_knot[j] >> v[0] >> v[1];
      if (v[0] > v[1])
      {
         edge_to_knot[j] = -1 - edge_to_knot[j];
      }
   }

   skip_comment_lines(input, '#');

   input >> ident; // 'vertices'
   input >> NumOfVertices;
   vertices.SetSize(0);

   InitBaseGeom();

   meshgen = 2;

   // generate the faces
   if (Dim > 2)
   {
      GetElementToFaceTable();
      GenerateFaces();
      if (NumOfBdrElements == 0)
      {
         GenerateBoundaryElements();
      }
      CheckBdrElementOrientation();
   }
   else
   {
      NumOfFaces = 0;
   }

   // generate edges
   if (Dim > 1)
   {
      el_to_edge = new Table;
      NumOfEdges = GetElementToEdgeTable(*el_to_edge, be_to_edge);
      if (Dim < 3)
      {
         GenerateFaces();
         if (NumOfBdrElements == 0)
         {
            GenerateBoundaryElements();
         }
         CheckBdrElementOrientation();
      }
   }
   else
   {
      NumOfEdges = 0;
   }

   // generate the arrays 'attributes' and ' bdr_attributes'
   SetAttributes();
}

void XYZ_VectorFunction(const Vector &p, Vector &v)
{
   if (p.Size() >= v.Size())
   {
      for (int d = 0; d < v.Size(); d++)
      {
         v(d) = p(d);
      }
   }
   else
   {
      int d;
      for (d = 0; d < p.Size(); d++)
      {
         v(d) = p(d);
      }
      for ( ; d < v.Size(); d++)
      {
         v(d) = 0.0;
      }
   }
}

void Mesh::GetNodes(GridFunction &nodes) const
{
   if (Nodes == NULL || Nodes->FESpace() != nodes.FESpace())
   {
      const int newSpaceDim = nodes.FESpace()->GetVDim();
      VectorFunctionCoefficient xyz(newSpaceDim, XYZ_VectorFunction);
      nodes.ProjectCoefficient(xyz);
   }
   else
   {
      nodes = *Nodes;
   }
}

void Mesh::SetNodalFESpace(FiniteElementSpace *nfes)
{
   GridFunction *nodes = new GridFunction(nfes);
   SetNodalGridFunction(nodes, true);
}

void Mesh::SetNodalGridFunction(GridFunction *nodes, bool make_owner)
{
   GetNodes(*nodes);
   NewNodes(*nodes, make_owner);
}

const FiniteElementSpace *Mesh::GetNodalFESpace() const
{
   return ((Nodes) ? Nodes->FESpace() : NULL);
}

void Mesh::SetCurvature(int order, bool discont, int space_dim, int ordering)
{
   space_dim = (space_dim == -1) ? spaceDim : space_dim;
   FiniteElementCollection* nfec;
   if (discont)
   {
      const int type = 1; // Gauss-Lobatto points
      nfec = new L2_FECollection(order, Dim, type);
   }
   else
   {
      nfec = new H1_FECollection(order, Dim);
   }
   FiniteElementSpace* nfes = new FiniteElementSpace(this, nfec, space_dim,
                                                     ordering);
   SetNodalFESpace(nfes);
   Nodes->MakeOwner(nfec);
}

int Mesh::GetNumFaces() const
{
   switch (Dim)
   {
      case 1: return GetNV();
      case 2: return GetNEdges();
      case 3: return GetNFaces();
   }
   return 0;
}

#if (!defined(MFEM_USE_MPI) || defined(MFEM_DEBUG))
static const char *fixed_or_not[] = { "fixed", "NOT FIXED" };
#endif

int Mesh::CheckElementOrientation(bool fix_it)
{
   int i, j, k, wo = 0, fo = 0, *vi = 0;
   double *v[4];

   if (Dim == 2 && spaceDim == 2)
   {
      DenseMatrix J(2, 2);

      for (i = 0; i < NumOfElements; i++)
      {
         if (Nodes == NULL)
         {
            vi = elements[i]->GetVertices();
            for (j = 0; j < 3; j++)
            {
               v[j] = vertices[vi[j]]();
            }
            for (j = 0; j < 2; j++)
               for (k = 0; k < 2; k++)
               {
                  J(j, k) = v[j+1][k] - v[0][k];
               }
         }
         else
         {
            // only check the Jacobian at the center of the element
            GetElementJacobian(i, J);
         }
         if (J.Det() < 0.0)
         {
            if (fix_it)
            {
               switch (GetElementType(i))
               {
                  case Element::TRIANGLE:
                     mfem::Swap(vi[0], vi[1]);
                     break;
                  case Element::QUADRILATERAL:
                     mfem::Swap(vi[1], vi[3]);
                     break;
               }
               fo++;
            }
            wo++;
         }
      }
   }

   if (Dim == 3)
   {
      DenseMatrix J(3, 3);

      for (i = 0; i < NumOfElements; i++)
      {
         vi = elements[i]->GetVertices();
         switch (GetElementType(i))
         {
            case Element::TETRAHEDRON:
               if (Nodes == NULL)
               {
                  for (j = 0; j < 4; j++)
                  {
                     v[j] = vertices[vi[j]]();
                  }
                  for (j = 0; j < 3; j++)
                     for (k = 0; k < 3; k++)
                     {
                        J(j, k) = v[j+1][k] - v[0][k];
                     }
               }
               else
               {
                  // only check the Jacobian at the center of the element
                  GetElementJacobian(i, J);
               }
               if (J.Det() < 0.0)
               {
                  wo++;
                  if (fix_it)
                  {
                     mfem::Swap(vi[0], vi[1]);
                     fo++;
                  }
               }
               break;

            case Element::HEXAHEDRON:
               // only check the Jacobian at the center of the element
               GetElementJacobian(i, J);
               if (J.Det() < 0.0)
               {
                  wo++;
                  if (fix_it)
                  {
                     // how?
                  }
               }
               break;
         }
      }
   }
#if (!defined(MFEM_USE_MPI) || defined(MFEM_DEBUG))
   if (wo > 0)
      cout << "Elements with wrong orientation: " << wo << " / "
           << NumOfElements << " (" << fixed_or_not[(wo == fo) ? 0 : 1]
           << ")" << endl;
#endif
   return wo;
}

int Mesh::GetTriOrientation(const int *base, const int *test)
{
   // Static method.
   // This function computes the index 'j' of the permutation that transforms
   // test into base: test[tri_orientation[j][i]]=base[i].
   // tri_orientation = Geometry::Constants<Geometry::TRIANGLE>::Orient
   int orient;

   if (test[0] == base[0])
      if (test[1] == base[1])
      {
         orient = 0;   //  (0, 1, 2)
      }
      else
      {
         orient = 5;   //  (0, 2, 1)
      }
   else if (test[0] == base[1])
      if (test[1] == base[0])
      {
         orient = 1;   //  (1, 0, 2)
      }
      else
      {
         orient = 2;   //  (1, 2, 0)
      }
   else // test[0] == base[2]
      if (test[1] == base[0])
      {
         orient = 4;   //  (2, 0, 1)
      }
      else
      {
         orient = 3;   //  (2, 1, 0)
      }

#ifdef MFEM_DEBUG
   const int *aor = tri_t::Orient[orient];
   for (int j = 0; j < 3; j++)
      if (test[aor[j]] != base[j])
      {
         mfem_error("Mesh::GetTriOrientation(...)");
      }
#endif

   return orient;
}

int Mesh::GetQuadOrientation(const int *base, const int *test)
{
   int i;

   for (i = 0; i < 4; i++)
      if (test[i] == base[0])
      {
         break;
      }

#ifdef MFEM_DEBUG
   int orient;
   if (test[(i+1)%4] == base[1])
   {
      orient = 2*i;
   }
   else
   {
      orient = 2*i+1;
   }
   const int *aor = quad_t::Orient[orient];
   for (int j = 0; j < 4; j++)
      if (test[aor[j]] != base[j])
      {
         cerr << "Mesh::GetQuadOrientation(...)" << endl;
         cerr << " base = [";
         for (int k = 0; k < 4; k++)
         {
            cerr << " " << base[k];
         }
         cerr << " ]\n test = [";
         for (int k = 0; k < 4; k++)
         {
            cerr << " " << test[k];
         }
         cerr << " ]" << endl;
         mfem_error();
      }
#endif

   if (test[(i+1)%4] == base[1])
   {
      return 2*i;
   }

   return 2*i+1;
}

int Mesh::CheckBdrElementOrientation(bool fix_it)
{
   int i, wo = 0;

   if (Dim == 2)
   {
      for (i = 0; i < NumOfBdrElements; i++)
      {
         if (faces_info[be_to_edge[i]].Elem2No < 0) // boundary face
         {
            int *bv = boundary[i]->GetVertices();
            int *fv = faces[be_to_edge[i]]->GetVertices();
            if (bv[0] != fv[0])
            {
               if (fix_it)
               {
                  mfem::Swap<int>(bv[0], bv[1]);
               }
               wo++;
            }
         }
      }
   }

   if (Dim == 3)
   {
      int el, *bv, *ev;
      int v[4];

      for (i = 0; i < NumOfBdrElements; i++)
      {
         if (faces_info[be_to_face[i]].Elem2No < 0)
         {
            // boundary face
            bv = boundary[i]->GetVertices();
            el = faces_info[be_to_face[i]].Elem1No;
            ev = elements[el]->GetVertices();
            switch (GetElementType(el))
            {
               case Element::TETRAHEDRON:
               {
                  int *fv = faces[be_to_face[i]]->GetVertices();
                  int orientation; // orientation of the bdr. elem. w.r.t. the
                  // corresponding face element (that's the base)
                  orientation = GetTriOrientation(fv, bv);
                  if (orientation % 2)
                  {
                     // wrong orientation -- swap vertices 0 and 1 so that
                     //  we don't change the marked edge:  (0,1,2) -> (1,0,2)
                     if (fix_it)
                     {
                        mfem::Swap<int>(bv[0], bv[1]);
                        if (bel_to_edge)
                        {
                           int *be = bel_to_edge->GetRow(i);
                           mfem::Swap<int>(be[1], be[2]);
                        }
                     }
                     wo++;
                  }
               }
               break;

               case Element::HEXAHEDRON:
               {
                  int lf = faces_info[be_to_face[i]].Elem1Inf/64;
                  for (int j = 0; j < 4; j++)
                  {
                     v[j] = ev[hex_t::FaceVert[lf][j]];
                  }
                  if (GetQuadOrientation(v, bv) % 2)
                  {
                     if (fix_it)
                     {
                        mfem::Swap<int>(bv[0], bv[2]);
                        if (bel_to_edge)
                        {
                           int *be = bel_to_edge->GetRow(i);
                           mfem::Swap<int>(be[0], be[1]);
                           mfem::Swap<int>(be[2], be[3]);
                        }
                     }
                     wo++;
                  }
                  break;
               }
            }
         }
      }
   }
   // #if (!defined(MFEM_USE_MPI) || defined(MFEM_DEBUG))
#ifdef MFEM_DEBUG
   if (wo > 0)
   {
      cout << "Boundary elements with wrong orientation: " << wo << " / "
           << NumOfBdrElements << " (" << fixed_or_not[fix_it ? 0 : 1]
           << ")" << endl;
   }
#endif
   return wo;
}

void Mesh::GetElementEdges(int i, Array<int> &edges, Array<int> &cor) const
{
   if (el_to_edge)
   {
      el_to_edge->GetRow(i, edges);
   }
   else
   {
      mfem_error("Mesh::GetElementEdges(...) element to edge table "
                 "is not generated.");
   }

   const int *v = elements[i]->GetVertices();
   const int ne = elements[i]->GetNEdges();
   cor.SetSize(ne);
   for (int j = 0; j < ne; j++)
   {
      const int *e = elements[i]->GetEdgeVertices(j);
      cor[j] = (v[e[0]] < v[e[1]]) ? (1) : (-1);
   }
}

void Mesh::GetBdrElementEdges(int i, Array<int> &edges, Array<int> &cor) const
{
   if (Dim == 2)
   {
      edges.SetSize(1);
      cor.SetSize(1);
      edges[0] = be_to_edge[i];
      const int *v = boundary[i]->GetVertices();
      cor[0] = (v[0] < v[1]) ? (1) : (-1);
   }
   else if (Dim == 3)
   {
      if (bel_to_edge)
      {
         bel_to_edge->GetRow(i, edges);
      }
      else
      {
         mfem_error("Mesh::GetBdrElementEdges(...)");
      }

      const int *v = boundary[i]->GetVertices();
      const int ne = boundary[i]->GetNEdges();
      cor.SetSize(ne);
      for (int j = 0; j < ne; j++)
      {
         const int *e = boundary[i]->GetEdgeVertices(j);
         cor[j] = (v[e[0]] < v[e[1]]) ? (1) : (-1);
      }
   }
}

void Mesh::GetFaceEdges(int i, Array<int> &edges, Array<int> &o) const
{
   if (Dim == 2)
   {
      edges.SetSize(1);
      edges[0] = i;
      o.SetSize(1);
      const int *v = faces[i]->GetVertices();
      o[0] = (v[0] < v[1]) ? (1) : (-1);
   }

   if (Dim != 3)
   {
      return;
   }

   GetFaceEdgeTable(); // generate face_edge Table (if not generated)

   face_edge->GetRow(i, edges);

   const int *v = faces[i]->GetVertices();
   const int ne = faces[i]->GetNEdges();
   o.SetSize(ne);
   for (int j = 0; j < ne; j++)
   {
      const int *e = faces[i]->GetEdgeVertices(j);
      o[j] = (v[e[0]] < v[e[1]]) ? (1) : (-1);
   }
}

void Mesh::GetEdgeVertices(int i, Array<int> &vert) const
{
   // the two vertices are sorted: vert[0] < vert[1]
   // this is consistent with the global edge orientation
   GetEdgeVertexTable(); // generate edge_vertex Table (if not generated)
   edge_vertex->GetRow(i, vert);
}

Table *Mesh::GetFaceEdgeTable() const
{
   if (face_edge)
   {
      return face_edge;
   }

   if (Dim != 3)
   {
      return NULL;
   }

#ifdef MFEM_DEBUG
   if (faces.Size() != NumOfFaces)
   {
      mfem_error("Mesh::GetFaceEdgeTable : faces were not generated!");
   }
#endif

   DSTable v_to_v(NumOfVertices);
   GetVertexToVertexTable(v_to_v);

   face_edge = new Table;
   GetElementArrayEdgeTable(faces, v_to_v, *face_edge);

   return (face_edge);
}

Table *Mesh::GetEdgeVertexTable() const
{
   if (edge_vertex)
   {
      return edge_vertex;
   }

   DSTable v_to_v(NumOfVertices);
   GetVertexToVertexTable(v_to_v);

   int nedges = v_to_v.NumberOfEntries();
   edge_vertex = new Table(nedges, 2);
   for (int i = 0; i < NumOfVertices; i++)
   {
      for (DSTable::RowIterator it(v_to_v, i); !it; ++it)
      {
         int j = it.Index();
         edge_vertex->Push(j, i);
         edge_vertex->Push(j, it.Column());
      }
   }
   edge_vertex->Finalize();

   return edge_vertex;
}

Table *Mesh::GetVertexToElementTable()
{
   int i, j, nv, *v;

   Table *vert_elem = new Table;

   vert_elem->MakeI(NumOfVertices);

   for (i = 0; i < NumOfElements; i++)
   {
      nv = elements[i]->GetNVertices();
      v  = elements[i]->GetVertices();
      for (j = 0; j < nv; j++)
      {
         vert_elem->AddAColumnInRow(v[j]);
      }
   }

   vert_elem->MakeJ();

   for (i = 0; i < NumOfElements; i++)
   {
      nv = elements[i]->GetNVertices();
      v  = elements[i]->GetVertices();
      for (j = 0; j < nv; j++)
      {
         vert_elem->AddConnection(v[j], i);
      }
   }

   vert_elem->ShiftUpI();

   return vert_elem;
}

Table *Mesh::GetFaceToElementTable() const
{
   Table *face_elem = new Table;

   face_elem->MakeI(faces_info.Size());

   for (int i = 0; i < faces_info.Size(); i++)
   {
      if (faces_info[i].Elem2No >= 0)
      {
         face_elem->AddColumnsInRow(i, 2);
      }
      else
      {
         face_elem->AddAColumnInRow(i);
      }
   }

   face_elem->MakeJ();

   for (int i = 0; i < faces_info.Size(); i++)
   {
      face_elem->AddConnection(i, faces_info[i].Elem1No);
      if (faces_info[i].Elem2No >= 0)
      {
         face_elem->AddConnection(i, faces_info[i].Elem2No);
      }
   }

   face_elem->ShiftUpI();

   return face_elem;
}

void Mesh::GetElementFaces(int i, Array<int> &fcs, Array<int> &cor)
const
{
   int n, j;

   if (el_to_face)
   {
      el_to_face->GetRow(i, fcs);
   }
   else
   {
      mfem_error("Mesh::GetElementFaces(...) : el_to_face not generated.");
   }

   n = fcs.Size();
   cor.SetSize(n);
   for (j = 0; j < n; j++)
      if (faces_info[fcs[j]].Elem1No == i)
      {
         cor[j] = faces_info[fcs[j]].Elem1Inf % 64;
      }
#ifdef MFEM_DEBUG
      else if (faces_info[fcs[j]].Elem2No == i)
      {
         cor[j] = faces_info[fcs[j]].Elem2Inf % 64;
      }
      else
      {
         mfem_error("Mesh::GetElementFaces(...) : 2");
      }
#else
      else
      {
         cor[j] = faces_info[fcs[j]].Elem2Inf % 64;
      }
#endif
}

void Mesh::GetBdrElementFace(int i, int *f, int *o) const
{
   const int *bv, *fv;

   *f = be_to_face[i];
   bv = boundary[i]->GetVertices();
   fv = faces[be_to_face[i]]->GetVertices();

   // find the orientation of the bdr. elem. w.r.t.
   // the corresponding face element (that's the base)
   switch (GetBdrElementType(i))
   {
      case Element::TRIANGLE:
         *o = GetTriOrientation(fv, bv);
         break;
      case Element::QUADRILATERAL:
         *o = GetQuadOrientation(fv, bv);
         break;
      default:
         mfem_error("Mesh::GetBdrElementFace(...) 2");
   }
}

int Mesh::GetFaceBaseGeometry(int i) const
{
   // Here, we assume all faces are of the same type
   switch (GetElementType(0))
   {
      case Element::SEGMENT:
         return Geometry::POINT;

      case Element::TRIANGLE:
      case Element::QUADRILATERAL:
         return Geometry::SEGMENT; // in 2D 'face' is an edge

      case Element::TETRAHEDRON:
         return Geometry::TRIANGLE;
      case Element::HEXAHEDRON:
         return Geometry::SQUARE;
      default:
         mfem_error("Mesh::GetFaceBaseGeometry(...) #1");
   }
   return (-1);
}

int Mesh::GetBdrElementEdgeIndex(int i) const
{
   switch (Dim)
   {
      case 1: return boundary[i]->GetVertices()[0];
      case 2: return be_to_edge[i];
      case 3: return be_to_face[i];
      default: mfem_error("Mesh::GetBdrElementEdgeIndex: invalid dimension!");
   }
   return -1;
}

void Mesh::GetBdrElementAdjacentElement(int bdr_el, int &el, int &info) const
{
   int fid = GetBdrElementEdgeIndex(bdr_el);
   const FaceInfo &fi = faces_info[fid];
   MFEM_ASSERT(fi.Elem1Inf%64 == 0, "internal error"); // orientation == 0
   const int *fv = (Dim > 1) ? faces[fid]->GetVertices() : NULL;
   const int *bv = boundary[bdr_el]->GetVertices();
   int ori;
   switch (GetBdrElementBaseGeometry(bdr_el))
   {
      case Geometry::POINT:    ori = 0; break;
      case Geometry::SEGMENT:  ori = (fv[0] == bv[0]) ? 0 : 1; break;
      case Geometry::TRIANGLE: ori = GetTriOrientation(fv, bv); break;
      case Geometry::SQUARE:   ori = GetQuadOrientation(fv, bv); break;
      default: MFEM_ABORT("boundary element type not implemented"); ori = 0;
   }
   el   = fi.Elem1No;
   info = fi.Elem1Inf + ori;
}

int Mesh::GetElementType(int i) const
{
   return elements[i]->GetType();
}

int Mesh::GetBdrElementType(int i) const
{
   return boundary[i]->GetType();
}

void Mesh::GetPointMatrix(int i, DenseMatrix &pointmat) const
{
   int k, j, nv;
   const int *v;

   v  = elements[i]->GetVertices();
   nv = elements[i]->GetNVertices();

   pointmat.SetSize(spaceDim, nv);
   for (k = 0; k < spaceDim; k++)
      for (j = 0; j < nv; j++)
      {
         pointmat(k, j) = vertices[v[j]](k);
      }
}

void Mesh::GetBdrPointMatrix(int i,DenseMatrix &pointmat) const
{
   int k, j, nv;
   const int *v;

   v  = boundary[i]->GetVertices();
   nv = boundary[i]->GetNVertices();

   pointmat.SetSize(spaceDim, nv);
   for (k = 0; k < spaceDim; k++)
      for (j = 0; j < nv; j++)
      {
         pointmat(k, j) = vertices[v[j]](k);
      }
}

double Mesh::GetLength(int i, int j) const
{
   const double *vi = vertices[i]();
   const double *vj = vertices[j]();
   double length = 0.;

   for (int k = 0; k < spaceDim; k++)
   {
      length += (vi[k]-vj[k])*(vi[k]-vj[k]);
   }

   return sqrt(length);
}

// static method
void Mesh::GetElementArrayEdgeTable(const Array<Element*> &elem_array,
                                    const DSTable &v_to_v, Table &el_to_edge)
{
   el_to_edge.MakeI(elem_array.Size());
   for (int i = 0; i < elem_array.Size(); i++)
   {
      el_to_edge.AddColumnsInRow(i, elem_array[i]->GetNEdges());
   }
   el_to_edge.MakeJ();
   for (int i = 0; i < elem_array.Size(); i++)
   {
      const int *v = elem_array[i]->GetVertices();
      const int ne = elem_array[i]->GetNEdges();
      for (int j = 0; j < ne; j++)
      {
         const int *e = elem_array[i]->GetEdgeVertices(j);
         el_to_edge.AddConnection(i, v_to_v(v[e[0]], v[e[1]]));
      }
   }
   el_to_edge.ShiftUpI();
}

void Mesh::GetVertexToVertexTable(DSTable &v_to_v) const
{
   if (edge_vertex)
   {
      for (int i = 0; i < edge_vertex->Size(); i++)
      {
         const int *v = edge_vertex->GetRow(i);
         v_to_v.Push(v[0], v[1]);
      }
   }
   else
   {
      for (int i = 0; i < NumOfElements; i++)
      {
         const int *v = elements[i]->GetVertices();
         const int ne = elements[i]->GetNEdges();
         for (int j = 0; j < ne; j++)
         {
            const int *e = elements[i]->GetEdgeVertices(j);
            v_to_v.Push(v[e[0]], v[e[1]]);
         }
      }
   }
}

int Mesh::GetElementToEdgeTable(Table & e_to_f, Array<int> &be_to_f)
{
   int i, NumberOfEdges;

   DSTable v_to_v(NumOfVertices);
   GetVertexToVertexTable(v_to_v);

   NumberOfEdges = v_to_v.NumberOfEntries();

   // Fill the element to edge table
   GetElementArrayEdgeTable(elements, v_to_v, e_to_f);

   if (Dim == 2)
   {
      // Initialize the indices for the boundary elements.
      be_to_f.SetSize(NumOfBdrElements);
      for (i = 0; i < NumOfBdrElements; i++)
      {
         const int *v = boundary[i]->GetVertices();
         be_to_f[i] = v_to_v(v[0], v[1]);
      }
   }
   else if (Dim == 3)
   {
      if (bel_to_edge == NULL)
      {
         bel_to_edge = new Table;
      }
      GetElementArrayEdgeTable(boundary, v_to_v, *bel_to_edge);
   }
   else
   {
      mfem_error("1D GetElementToEdgeTable is not yet implemented.");
   }

   // Return the number of edges
   return NumberOfEdges;
}

const Table & Mesh::ElementToElementTable()
{
   if (el_to_el)
   {
      return *el_to_el;
   }

   int num_faces = GetNumFaces();
   MFEM_ASSERT(faces_info.Size() == num_faces, "faces were not generated!");

   Array<Connection> conn;
   conn.Reserve(2*num_faces);

   for (int i = 0; i < faces_info.Size(); i++)
   {
      const FaceInfo &fi = faces_info[i];
      if (fi.Elem2No >= 0)
      {
         conn.Append(Connection(fi.Elem1No, fi.Elem2No));
         conn.Append(Connection(fi.Elem2No, fi.Elem1No));
      }
      else if (fi.Elem2Inf >= 0)
      {
         int nbr_elem_idx = NumOfElements - 1 - fi.Elem2No;
         conn.Append(Connection(fi.Elem1No, nbr_elem_idx));
         conn.Append(Connection(nbr_elem_idx, fi.Elem1No));
      }
   }

   conn.Sort();
   conn.Unique();
   el_to_el = new Table(NumOfElements, conn);

   return *el_to_el;
}

const Table & Mesh::ElementToFaceTable() const
{
   if (el_to_face == NULL)
   {
      mfem_error("Mesh::ElementToFaceTable()");
   }
   return *el_to_face;
}

const Table & Mesh::ElementToEdgeTable() const
{
   if (el_to_edge == NULL)
   {
      mfem_error("Mesh::ElementToEdgeTable()");
   }
   return *el_to_edge;
}

void Mesh::AddPointFaceElement(int lf, int gf, int el)
{
   if (faces_info[gf].Elem1No == -1)  // this will be elem1
   {
      // faces[gf] = new Point(&gf);
      faces_info[gf].Elem1No  = el;
      faces_info[gf].Elem1Inf = 64 * lf; // face lf with orientation 0
      faces_info[gf].Elem2No  = -1; // in case there's no other side
      faces_info[gf].Elem2Inf = -1; // face is not shared
   }
   else  //  this will be elem2
   {
      faces_info[gf].Elem2No  = el;
      faces_info[gf].Elem2Inf = 64 * lf + 1;
   }
}

void Mesh::AddSegmentFaceElement(int lf, int gf, int el, int v0, int v1)
{
   if (faces[gf] == NULL)  // this will be elem1
   {
      faces[gf] = new Segment(v0, v1);
      faces_info[gf].Elem1No  = el;
      faces_info[gf].Elem1Inf = 64 * lf; // face lf with orientation 0
      faces_info[gf].Elem2No  = -1; // in case there's no other side
      faces_info[gf].Elem2Inf = -1; // face is not shared
   }
   else  //  this will be elem2
   {
      int *v = faces[gf]->GetVertices();
      faces_info[gf].Elem2No  = el;
      if ( v[1] == v0 && v[0] == v1 )
      {
         faces_info[gf].Elem2Inf = 64 * lf + 1;
      }
      else if ( v[0] == v0 && v[1] == v1 )
      {
         faces_info[gf].Elem2Inf = 64 * lf;
      }
      else
      {
         MFEM_ASSERT((v[1] == v0 && v[0] == v1)||
                     (v[0] == v0 && v[1] == v1), "");
      }
   }
}

void Mesh::AddTriangleFaceElement(int lf, int gf, int el,
                                  int v0, int v1, int v2)
{
   if (faces[gf] == NULL)  // this will be elem1
   {
      faces[gf] = new Triangle(v0, v1, v2);
      faces_info[gf].Elem1No  = el;
      faces_info[gf].Elem1Inf = 64 * lf; // face lf with orientation 0
      faces_info[gf].Elem2No  = -1; // in case there's no other side
      faces_info[gf].Elem2Inf = -1; // face is not shared
   }
   else  //  this will be elem2
   {
      int orientation, vv[3] = { v0, v1, v2 };
      orientation = GetTriOrientation(faces[gf]->GetVertices(), vv);
      MFEM_ASSERT(orientation % 2 != 0, "");
      faces_info[gf].Elem2No  = el;
      faces_info[gf].Elem2Inf = 64 * lf + orientation;
   }
}

void Mesh::AddQuadFaceElement(int lf, int gf, int el,
                              int v0, int v1, int v2, int v3)
{
   if (faces_info[gf].Elem1No < 0)  // this will be elem1
   {
      faces[gf] = new Quadrilateral(v0, v1, v2, v3);
      faces_info[gf].Elem1No  = el;
      faces_info[gf].Elem1Inf = 64 * lf; // face lf with orientation 0
      faces_info[gf].Elem2No  = -1; // in case there's no other side
      faces_info[gf].Elem2Inf = -1; // face is not shared
   }
   else  //  this will be elem2
   {
      int vv[4] = { v0, v1, v2, v3 };
      int oo = GetQuadOrientation(faces[gf]->GetVertices(), vv);
      MFEM_ASSERT(oo % 2 != 0, "");
      faces_info[gf].Elem2No  = el;
      faces_info[gf].Elem2Inf = 64 * lf + oo;
   }
}

void Mesh::GenerateFaces()
{
   int i, nfaces = GetNumFaces();

   for (i = 0; i < faces.Size(); i++)
   {
      FreeElement(faces[i]);
   }

   // (re)generate the interior faces and the info for them
   faces.SetSize(nfaces);
   faces_info.SetSize(nfaces);
   for (i = 0; i < nfaces; i++)
   {
      faces[i] = NULL;
      faces_info[i].Elem1No = -1;
      faces_info[i].NCFace = -1;
   }
   for (i = 0; i < NumOfElements; i++)
   {
      const int *v = elements[i]->GetVertices();
      const int *ef;
      if (Dim == 1)
      {
         AddPointFaceElement(0, v[0], i);
         AddPointFaceElement(1, v[1], i);
      }
      else if (Dim == 2)
      {
         ef = el_to_edge->GetRow(i);
         const int ne = elements[i]->GetNEdges();
         for (int j = 0; j < ne; j++)
         {
            const int *e = elements[i]->GetEdgeVertices(j);
            AddSegmentFaceElement(j, ef[j], i, v[e[0]], v[e[1]]);
         }
      }
      else
      {
         ef = el_to_face->GetRow(i);
         switch (GetElementType(i))
         {
            case Element::TETRAHEDRON:
            {
               for (int j = 0; j < 4; j++)
               {
                  const int *fv = tet_t::FaceVert[j];
                  AddTriangleFaceElement(j, ef[j], i,
                                         v[fv[0]], v[fv[1]], v[fv[2]]);
               }
               break;
            }
            case Element::HEXAHEDRON:
            {
               for (int j = 0; j < 6; j++)
               {
                  const int *fv = hex_t::FaceVert[j];
                  AddQuadFaceElement(j, ef[j], i,
                                     v[fv[0]], v[fv[1]], v[fv[2]], v[fv[3]]);
               }
               break;
            }
            default:
               MFEM_ABORT("Unexpected type of Element.");
         }
      }
   }
}

void Mesh::GenerateNCFaceInfo()
{
   MFEM_VERIFY(ncmesh, "missing NCMesh.");

   for (int i = 0; i < faces_info.Size(); i++)
   {
      faces_info[i].NCFace = -1;
   }

   const NCMesh::NCList &list =
      (Dim == 2) ? ncmesh->GetEdgeList() : ncmesh->GetFaceList();

   nc_faces_info.SetSize(0);
   nc_faces_info.Reserve(list.masters.size() + list.slaves.size());

   int nfaces = GetNumFaces();

   // add records for master faces
   for (unsigned i = 0; i < list.masters.size(); i++)
   {
      const NCMesh::Master &master = list.masters[i];
      if (master.index >= nfaces) { continue; }

      faces_info[master.index].NCFace = nc_faces_info.Size();
      nc_faces_info.Append(NCFaceInfo(false, master.local, NULL));
      // NOTE: one of the unused members stores local face no. to be used below
   }

   // add records for slave faces
   for (unsigned i = 0; i < list.slaves.size(); i++)
   {
      const NCMesh::Slave &slave = list.slaves[i];
      if (slave.index >= nfaces || slave.master >= nfaces) { continue; }

      FaceInfo &slave_fi = faces_info[slave.index];
      FaceInfo &master_fi = faces_info[slave.master];
      NCFaceInfo &master_nc = nc_faces_info[master_fi.NCFace];

      slave_fi.NCFace = nc_faces_info.Size();
      nc_faces_info.Append(NCFaceInfo(true, slave.master, &slave.point_matrix));

      slave_fi.Elem2No = master_fi.Elem1No;
      slave_fi.Elem2Inf = 64 * master_nc.MasterFace; // get lf no. stored above
      // NOTE: orientation part of Elem2Inf is encoded in the point matrix
   }
}

STable3D *Mesh::GetFacesTable()
{
   STable3D *faces_tbl = new STable3D(NumOfVertices);
   for (int i = 0; i < NumOfElements; i++)
   {
      const int *v = elements[i]->GetVertices();
      switch (GetElementType(i))
      {
         case Element::TETRAHEDRON:
         {
            for (int j = 0; j < 4; j++)
            {
               const int *fv = tet_t::FaceVert[j];
               faces_tbl->Push(v[fv[0]], v[fv[1]], v[fv[2]]);
            }
            break;
         }
         case Element::HEXAHEDRON:
         {
            // find the face by the vertices with the smallest 3 numbers
            // z = 0, y = 0, x = 1, y = 1, x = 0, z = 1
            for (int j = 0; j < 6; j++)
            {
               const int *fv = hex_t::FaceVert[j];
               faces_tbl->Push4(v[fv[0]], v[fv[1]], v[fv[2]], v[fv[3]]);
            }
            break;
         }
         default:
            MFEM_ABORT("Unexpected type of Element.");
      }
   }
   return faces_tbl;
}

STable3D *Mesh::GetElementToFaceTable(int ret_ftbl)
{
   int i, *v;
   STable3D *faces_tbl;

   if (el_to_face != NULL)
   {
      delete el_to_face;
   }
   el_to_face = new Table(NumOfElements, 6);  // must be 6 for hexahedra
   faces_tbl = new STable3D(NumOfVertices);
   for (i = 0; i < NumOfElements; i++)
   {
      v = elements[i]->GetVertices();
      switch (GetElementType(i))
      {
         case Element::TETRAHEDRON:
         {
            for (int j = 0; j < 4; j++)
            {
               const int *fv = tet_t::FaceVert[j];
               el_to_face->Push(
                  i, faces_tbl->Push(v[fv[0]], v[fv[1]], v[fv[2]]));
            }
            break;
         }
         case Element::HEXAHEDRON:
         {
            // find the face by the vertices with the smallest 3 numbers
            // z = 0, y = 0, x = 1, y = 1, x = 0, z = 1
            for (int j = 0; j < 6; j++)
            {
               const int *fv = hex_t::FaceVert[j];
               el_to_face->Push(
                  i, faces_tbl->Push4(v[fv[0]], v[fv[1]], v[fv[2]], v[fv[3]]));
            }
            break;
         }
         default:
            MFEM_ABORT("Unexpected type of Element.");
      }
   }
   el_to_face->Finalize();
   NumOfFaces = faces_tbl->NumberOfElements();
   be_to_face.SetSize(NumOfBdrElements);
   for (i = 0; i < NumOfBdrElements; i++)
   {
      v = boundary[i]->GetVertices();
      switch (GetBdrElementType(i))
      {
         case Element::TRIANGLE:
         {
            be_to_face[i] = (*faces_tbl)(v[0], v[1], v[2]);
            break;
         }
         case Element::QUADRILATERAL:
         {
            be_to_face[i] = (*faces_tbl)(v[0], v[1], v[2], v[3]);
            break;
         }
         default:
            MFEM_ABORT("Unexpected type of boundary Element.");
      }
   }

   if (ret_ftbl)
   {
      return faces_tbl;
   }
   delete faces_tbl;
   return NULL;
}

void Mesh::ReorientTetMesh()
{
   int *v;

   if (Dim != 3 || !(meshgen & 1))
   {
      return;
   }

   DSTable *old_v_to_v = NULL;
   Table *old_elem_vert = NULL;

   if (Nodes)
   {
      PrepareNodeReorder(&old_v_to_v, &old_elem_vert);
   }

   for (int i = 0; i < NumOfElements; i++)
   {
      if (GetElementType(i) == Element::TETRAHEDRON)
      {
         v = elements[i]->GetVertices();

         Rotate3(v[0], v[1], v[2]);
         if (v[0] < v[3])
         {
            Rotate3(v[1], v[2], v[3]);
         }
         else
         {
            ShiftL2R(v[0], v[1], v[3]);
         }
      }
   }

   for (int i = 0; i < NumOfBdrElements; i++)
   {
      if (GetBdrElementType(i) == Element::TRIANGLE)
      {
         v = boundary[i]->GetVertices();

         Rotate3(v[0], v[1], v[2]);
      }
   }

   if (!Nodes)
   {
      GetElementToFaceTable();
      GenerateFaces();
      if (el_to_edge)
      {
         NumOfEdges = GetElementToEdgeTable(*el_to_edge, be_to_edge);
      }
   }
   else
   {
      DoNodeReorder(old_v_to_v, old_elem_vert);
      delete old_elem_vert;
      delete old_v_to_v;
   }
}

#ifdef MFEM_USE_MPI
#ifndef MFEM_USE_METIS_5
// METIS 4 prototypes
typedef int idxtype;
extern "C" {
   void METIS_PartGraphRecursive(int*, idxtype*, idxtype*, idxtype*, idxtype*,
                                 int*, int*, int*, int*, int*, idxtype*);
   void METIS_PartGraphKway(int*, idxtype*, idxtype*, idxtype*, idxtype*,
                            int*, int*, int*, int*, int*, idxtype*);
   void METIS_PartGraphVKway(int*, idxtype*, idxtype*, idxtype*, idxtype*,
                             int*, int*, int*, int*, int*, idxtype*);
}
#else
#include "metis.h"
#endif
#endif

int *Mesh::CartesianPartitioning(int nxyz[])
{
   int *partitioning;
   double pmin[3] = { numeric_limits<double>::infinity(),
                      numeric_limits<double>::infinity(),
                      numeric_limits<double>::infinity()
                    };
   double pmax[3] = { -numeric_limits<double>::infinity(),
                      -numeric_limits<double>::infinity(),
                      -numeric_limits<double>::infinity()
                    };
   // find a bounding box using the vertices
   for (int vi = 0; vi < NumOfVertices; vi++)
   {
      const double *p = vertices[vi]();
      for (int i = 0; i < spaceDim; i++)
      {
         if (p[i] < pmin[i]) { pmin[i] = p[i]; }
         if (p[i] > pmax[i]) { pmax[i] = p[i]; }
      }
   }

   partitioning = new int[NumOfElements];

   // determine the partitioning using the centers of the elements
   double ppt[3];
   Vector pt(ppt, spaceDim);
   for (int el = 0; el < NumOfElements; el++)
   {
      GetElementTransformation(el)->Transform(
         Geometries.GetCenter(GetElementBaseGeometry(el)), pt);
      int part = 0;
      for (int i = spaceDim-1; i >= 0; i--)
      {
         int idx = (int)floor(nxyz[i]*((pt(i) - pmin[i])/(pmax[i] - pmin[i])));
         if (idx < 0) { idx = 0; }
         if (idx >= nxyz[i]) { idx = nxyz[i]-1; }
         part = part * nxyz[i] + idx;
      }
      partitioning[el] = part;
   }

   return partitioning;
}

int *Mesh::GeneratePartitioning(int nparts, int part_method)
{
#ifdef MFEM_USE_MPI
   int i, *partitioning;

   ElementToElementTable();

   partitioning = new int[NumOfElements];

   if (nparts == 1)
   {
      for (i = 0; i < NumOfElements; i++)
      {
         partitioning[i] = 0;
      }
   }
   else
   {
      int *I, *J, n;
#ifndef MFEM_USE_METIS_5
      int wgtflag = 0;
      int numflag = 0;
      int options[5];
#else
      int ncon = 1;
      int err;
      int options[40];
#endif
      int edgecut;

      n = NumOfElements;
      I = el_to_el->GetI();
      J = el_to_el->GetJ();
#ifndef MFEM_USE_METIS_5
      options[0] = 0;
#else
      METIS_SetDefaultOptions(options);
      options[METIS_OPTION_CONTIG] = 1; // set METIS_OPTION_CONTIG
#endif

      // Sort the neighbor lists
      if (part_method >= 0 && part_method <= 2)
      {
         for (i = 0; i < n; i++)
         {
            // Sort in increasing order.
            // std::sort(J+I[i], J+I[i+1]);

            // Sort in decreasing order, as in previous versions of MFEM.
            std::sort(J+I[i], J+I[i+1], std::greater<int>());
         }
      }

      // This function should be used to partition a graph into a small
      // number of partitions (less than 8).
      if (part_method == 0 || part_method == 3)
      {
#ifndef MFEM_USE_METIS_5
         METIS_PartGraphRecursive(&n,
                                  (idxtype *) I,
                                  (idxtype *) J,
                                  (idxtype *) NULL,
                                  (idxtype *) NULL,
                                  &wgtflag,
                                  &numflag,
                                  &nparts,
                                  options,
                                  &edgecut,
                                  (idxtype *) partitioning);
#else
         err = METIS_PartGraphRecursive(&n,
                                        &ncon,
                                        I,
                                        J,
                                        (idx_t *) NULL,
                                        (idx_t *) NULL,
                                        (idx_t *) NULL,
                                        &nparts,
                                        (real_t *) NULL,
                                        (real_t *) NULL,
                                        options,
                                        &edgecut,
                                        partitioning);
         if (err != 1)
            mfem_error("Mesh::GeneratePartitioning: "
                       " error in METIS_PartGraphRecursive!");
#endif
      }

      // This function should be used to partition a graph into a large
      // number of partitions (greater than 8).
      if (part_method == 1 || part_method == 4)
      {
#ifndef MFEM_USE_METIS_5
         METIS_PartGraphKway(&n,
                             (idxtype *) I,
                             (idxtype *) J,
                             (idxtype *) NULL,
                             (idxtype *) NULL,
                             &wgtflag,
                             &numflag,
                             &nparts,
                             options,
                             &edgecut,
                             (idxtype *) partitioning);
#else
         err = METIS_PartGraphKway(&n,
                                   &ncon,
                                   I,
                                   J,
                                   (idx_t *) NULL,
                                   (idx_t *) NULL,
                                   (idx_t *) NULL,
                                   &nparts,
                                   (real_t *) NULL,
                                   (real_t *) NULL,
                                   options,
                                   &edgecut,
                                   partitioning);
         if (err != 1)
            mfem_error("Mesh::GeneratePartitioning: "
                       " error in METIS_PartGraphKway!");
#endif
      }

      // The objective of this partitioning is to minimize the total
      // communication volume
      if (part_method == 2 || part_method == 5)
      {
#ifndef MFEM_USE_METIS_5
         METIS_PartGraphVKway(&n,
                              (idxtype *) I,
                              (idxtype *) J,
                              (idxtype *) NULL,
                              (idxtype *) NULL,
                              &wgtflag,
                              &numflag,
                              &nparts,
                              options,
                              &edgecut,
                              (idxtype *) partitioning);
#else
         options[METIS_OPTION_OBJTYPE] = METIS_OBJTYPE_VOL;
         err = METIS_PartGraphKway(&n,
                                   &ncon,
                                   I,
                                   J,
                                   (idx_t *) NULL,
                                   (idx_t *) NULL,
                                   (idx_t *) NULL,
                                   &nparts,
                                   (real_t *) NULL,
                                   (real_t *) NULL,
                                   options,
                                   &edgecut,
                                   partitioning);
         if (err != 1)
            mfem_error("Mesh::GeneratePartitioning: "
                       " error in METIS_PartGraphKway!");
#endif
      }

#ifdef MFEM_DEBUG
      cout << "Mesh::GeneratePartitioning(...): edgecut = "
           << edgecut << endl;
#endif
   }

   if (el_to_el)
   {
      delete el_to_el;
   }
   el_to_el = NULL;

   // Check for empty partitionings (a "feature" in METIS)
   {
      Array< Pair<int,int> > psize(nparts);
      for (i = 0; i < nparts; i++)
      {
         psize[i].one = 0;
         psize[i].two = i;
      }

      for (i = 0; i < NumOfElements; i++)
      {
         psize[partitioning[i]].one++;
      }

      int empty_parts = 0;
      for (i = 0; i < nparts; i++)
         if (psize[i].one == 0)
         {
            empty_parts++;
         }

      // This code just split the largest partitionings in two.
      // Do we need to replace it with something better?
      if (empty_parts)
      {
         cerr << "Mesh::GeneratePartitioning returned " << empty_parts
              << " empty parts!" << endl;

         SortPairs<int,int>(psize, nparts);

         for (i = nparts-1; i > nparts-1-empty_parts; i--)
         {
            psize[i].one /= 2;
         }

         for (int j = 0; j < NumOfElements; j++)
            for (i = nparts-1; i > nparts-1-empty_parts; i--)
               if (psize[i].one == 0 || partitioning[j] != psize[i].two)
               {
                  continue;
               }
               else
               {
                  partitioning[j] = psize[nparts-1-i].two;
                  psize[i].one--;
               }
      }
   }

   return partitioning;

#else

   mfem_error("Mesh::GeneratePartitioning(...): "
              "MFEM was compiled without Metis.");

   return NULL;

#endif
}

/* required: 0 <= partitioning[i] < num_part */
void FindPartitioningComponents(Table &elem_elem,
                                const Array<int> &partitioning,
                                Array<int> &component,
                                Array<int> &num_comp)
{
   int i, j, k;
   int num_elem, *i_elem_elem, *j_elem_elem;

   num_elem    = elem_elem.Size();
   i_elem_elem = elem_elem.GetI();
   j_elem_elem = elem_elem.GetJ();

   component.SetSize(num_elem);

   Array<int> elem_stack(num_elem);
   int stack_p, stack_top_p, elem;
   int num_part;

   num_part = -1;
   for (i = 0; i < num_elem; i++)
   {
      if (partitioning[i] > num_part)
      {
         num_part = partitioning[i];
      }
      component[i] = -1;
   }
   num_part++;

   num_comp.SetSize(num_part);
   for (i = 0; i < num_part; i++)
   {
      num_comp[i] = 0;
   }

   stack_p = 0;
   stack_top_p = 0;  // points to the first unused element in the stack
   for (elem = 0; elem < num_elem; elem++)
   {
      if (component[elem] >= 0)
      {
         continue;
      }

      component[elem] = num_comp[partitioning[elem]]++;

      elem_stack[stack_top_p++] = elem;

      for ( ; stack_p < stack_top_p; stack_p++)
      {
         i = elem_stack[stack_p];
         for (j = i_elem_elem[i]; j < i_elem_elem[i+1]; j++)
         {
            k = j_elem_elem[j];
            if (partitioning[k] == partitioning[i])
            {
               if (component[k] < 0)
               {
                  component[k] = component[i];
                  elem_stack[stack_top_p++] = k;
               }
               else if (component[k] != component[i])
               {
                  mfem_error("FindPartitioningComponents");
               }
            }
         }
      }
   }
}

void Mesh::CheckPartitioning(int *partitioning)
{
   int i, n_empty, n_mcomp;
   Array<int> component, num_comp;
   const Array<int> _partitioning(partitioning, GetNE());

   ElementToElementTable();

   FindPartitioningComponents(*el_to_el, _partitioning, component, num_comp);

   n_empty = n_mcomp = 0;
   for (i = 0; i < num_comp.Size(); i++)
      if (num_comp[i] == 0)
      {
         n_empty++;
      }
      else if (num_comp[i] > 1)
      {
         n_mcomp++;
      }

   if (n_empty > 0)
   {
      cout << "Mesh::CheckPartitioning(...) :\n"
           << "The following subdomains are empty :\n";
      for (i = 0; i < num_comp.Size(); i++)
         if (num_comp[i] == 0)
         {
            cout << ' ' << i;
         }
      cout << endl;
   }
   if (n_mcomp > 0)
   {
      cout << "Mesh::CheckPartitioning(...) :\n"
           << "The following subdomains are NOT connected :\n";
      for (i = 0; i < num_comp.Size(); i++)
         if (num_comp[i] > 1)
         {
            cout << ' ' << i;
         }
      cout << endl;
   }
   if (n_empty == 0 && n_mcomp == 0)
      cout << "Mesh::CheckPartitioning(...) : "
           "All subdomains are connected." << endl;

   if (el_to_el)
   {
      delete el_to_el;
   }
   el_to_el = NULL;
}

// compute the coefficients of the polynomial in t:
//   c(0)+c(1)*t+...+c(d)*t^d = det(A+t*B)
// where A, B are (d x d), d=2,3
void DetOfLinComb(const DenseMatrix &A, const DenseMatrix &B, Vector &c)
{
   const double *a = A.Data();
   const double *b = B.Data();

   c.SetSize(A.Width()+1);
   switch (A.Width())
   {
      case 2:
      {
         // det(A+t*B) = |a0 a2|   / |a0 b2| + |b0 a2| \       |b0 b2|
         //              |a1 a3| + \ |a1 b3|   |b1 a3| / * t + |b1 b3| * t^2
         c(0) = a[0]*a[3]-a[1]*a[2];
         c(1) = a[0]*b[3]-a[1]*b[2]+b[0]*a[3]-b[1]*a[2];
         c(2) = b[0]*b[3]-b[1]*b[2];
      }
      break;

      case 3:
      {
         /*              |a0 a3 a6|
          * det(A+t*B) = |a1 a4 a7| +
          *              |a2 a5 a8|

          *     /  |b0 a3 a6|   |a0 b3 a6|   |a0 a3 b6| \
          *   + |  |b1 a4 a7| + |a1 b4 a7| + |a1 a4 b7| | * t +
          *     \  |b2 a5 a8|   |a2 b5 a8|   |a2 a5 b8| /

          *     /  |a0 b3 b6|   |b0 a3 b6|   |b0 b3 a6| \
          *   + |  |a1 b4 b7| + |b1 a4 b7| + |b1 b4 a7| | * t^2 +
          *     \  |a2 b5 b8|   |b2 a5 b8|   |b2 b5 a8| /

          *     |b0 b3 b6|
          *   + |b1 b4 b7| * t^3
          *     |b2 b5 b8|       */
         c(0) = (a[0] * (a[4] * a[8] - a[5] * a[7]) +
                 a[1] * (a[5] * a[6] - a[3] * a[8]) +
                 a[2] * (a[3] * a[7] - a[4] * a[6]));

         c(1) = (b[0] * (a[4] * a[8] - a[5] * a[7]) +
                 b[1] * (a[5] * a[6] - a[3] * a[8]) +
                 b[2] * (a[3] * a[7] - a[4] * a[6]) +

                 a[0] * (b[4] * a[8] - b[5] * a[7]) +
                 a[1] * (b[5] * a[6] - b[3] * a[8]) +
                 a[2] * (b[3] * a[7] - b[4] * a[6]) +

                 a[0] * (a[4] * b[8] - a[5] * b[7]) +
                 a[1] * (a[5] * b[6] - a[3] * b[8]) +
                 a[2] * (a[3] * b[7] - a[4] * b[6]));

         c(2) = (a[0] * (b[4] * b[8] - b[5] * b[7]) +
                 a[1] * (b[5] * b[6] - b[3] * b[8]) +
                 a[2] * (b[3] * b[7] - b[4] * b[6]) +

                 b[0] * (a[4] * b[8] - a[5] * b[7]) +
                 b[1] * (a[5] * b[6] - a[3] * b[8]) +
                 b[2] * (a[3] * b[7] - a[4] * b[6]) +

                 b[0] * (b[4] * a[8] - b[5] * a[7]) +
                 b[1] * (b[5] * a[6] - b[3] * a[8]) +
                 b[2] * (b[3] * a[7] - b[4] * a[6]));

         c(3) = (b[0] * (b[4] * b[8] - b[5] * b[7]) +
                 b[1] * (b[5] * b[6] - b[3] * b[8]) +
                 b[2] * (b[3] * b[7] - b[4] * b[6]));
      }
      break;

      default:
         mfem_error("DetOfLinComb(...)");
   }
}

// compute the real roots of
//   z(0)+z(1)*x+...+z(d)*x^d = 0,  d=2,3;
// the roots are returned in x, sorted in increasing order;
// it is assumed that x is at least of size d;
// return the number of roots counting multiplicity;
// return -1 if all z(i) are 0.
int FindRoots(const Vector &z, Vector &x)
{
   int d = z.Size()-1;
   if (d > 3 || d < 0)
   {
      mfem_error("FindRoots(...)");
   }

   while (z(d) == 0.0)
   {
      if (d == 0)
      {
         return (-1);
      }
      d--;
   }
   switch (d)
   {
      case 0:
      {
         return 0;
      }

      case 1:
      {
         x(0) = -z(0)/z(1);
         return 1;
      }

      case 2:
      {
         double a = z(2), b = z(1), c = z(0);
         double D = b*b-4*a*c;
         if (D < 0.0)
         {
            return 0;
         }
         if (D == 0.0)
         {
            x(0) = x(1) = -0.5 * b / a;
            return 2; // root with multiplicity 2
         }
         if (b == 0.0)
         {
            x(0) = -(x(1) = fabs(0.5 * sqrt(D) / a));
            return 2;
         }
         else
         {
            double t;
            if (b > 0.0)
            {
               t = -0.5 * (b + sqrt(D));
            }
            else
            {
               t = -0.5 * (b - sqrt(D));
            }
            x(0) = t / a;
            x(1) = c / t;
            if (x(0) > x(1))
            {
               Swap<double>(x(0), x(1));
            }
            return 2;
         }
      }

      case 3:
      {
         double a = z(2)/z(3), b = z(1)/z(3), c = z(0)/z(3);

         // find the real roots of x^3 + a x^2 + b x + c = 0
         double Q = (a * a - 3 * b) / 9;
         double R = (2 * a * a * a - 9 * a * b + 27 * c) / 54;
         double Q3 = Q * Q * Q;
         double R2 = R * R;

         if (R2 == Q3)
         {
            if (Q == 0)
            {
               x(0) = x(1) = x(2) = - a / 3;
            }
            else
            {
               double sqrtQ = sqrt(Q);

               if (R > 0)
               {
                  x(0) = -2 * sqrtQ - a / 3;
                  x(1) = x(2) = sqrtQ - a / 3;
               }
               else
               {
                  x(0) = x(1) = - sqrtQ - a / 3;
                  x(2) = 2 * sqrtQ - a / 3;
               }
            }
            return 3;
         }
         else if (R2 < Q3)
         {
            double theta = acos(R / sqrt(Q3));
            double A = -2 * sqrt(Q);
            double x0, x1, x2;
            x0 = A * cos(theta / 3) - a / 3;
            x1 = A * cos((theta + 2.0 * M_PI) / 3) - a / 3;
            x2 = A * cos((theta - 2.0 * M_PI) / 3) - a / 3;

            /* Sort x0, x1, x2 */
            if (x0 > x1)
            {
               Swap<double>(x0, x1);
            }
            if (x1 > x2)
            {
               Swap<double>(x1, x2);
               if (x0 > x1)
               {
                  Swap<double>(x0, x1);
               }
            }
            x(0) = x0;
            x(1) = x1;
            x(2) = x2;
            return 3;
         }
         else
         {
            double A;
            if (R >= 0.0)
            {
               A = -pow(sqrt(R2 - Q3) + R, 1.0/3.0);
            }
            else
            {
               A =  pow(sqrt(R2 - Q3) - R, 1.0/3.0);
            }
            x(0) = A + Q / A - a / 3;
            return 1;
         }
      }
   }
   return 0;
}

void FindTMax(Vector &c, Vector &x, double &tmax,
              const double factor, const int Dim)
{
   const double c0 = c(0);
   c(0) = c0 * (1.0 - pow(factor, -Dim));
   int nr = FindRoots(c, x);
   for (int j = 0; j < nr; j++)
   {
      if (x(j) > tmax)
      {
         break;
      }
      if (x(j) >= 0.0)
      {
         tmax = x(j);
         break;
      }
   }
   c(0) = c0 * (1.0 - pow(factor, Dim));
   nr = FindRoots(c, x);
   for (int j = 0; j < nr; j++)
   {
      if (x(j) > tmax)
      {
         break;
      }
      if (x(j) >= 0.0)
      {
         tmax = x(j);
         break;
      }
   }
}

void Mesh::CheckDisplacements(const Vector &displacements, double &tmax)
{
   int nvs = vertices.Size();
   DenseMatrix P, V, DS, PDS(spaceDim), VDS(spaceDim);
   Vector c(spaceDim+1), x(spaceDim);
   const double factor = 2.0;

   // check for tangling assuming constant speed
   if (tmax < 1.0)
   {
      tmax = 1.0;
   }
   for (int i = 0; i < NumOfElements; i++)
   {
      Element *el = elements[i];
      int nv = el->GetNVertices();
      int *v = el->GetVertices();
      P.SetSize(spaceDim, nv);
      V.SetSize(spaceDim, nv);
      for (int j = 0; j < spaceDim; j++)
         for (int k = 0; k < nv; k++)
         {
            P(j, k) = vertices[v[k]](j);
            V(j, k) = displacements(v[k]+j*nvs);
         }
      DS.SetSize(nv, spaceDim);
      const FiniteElement *fe =
         GetTransformationFEforElementType(el->GetType());
      // check if  det(P.DShape+t*V.DShape) > 0 for all x and 0<=t<=1
      switch (el->GetType())
      {
         case Element::TRIANGLE:
         case Element::TETRAHEDRON:
         {
            // DS is constant
            fe->CalcDShape(Geometries.GetCenter(fe->GetGeomType()), DS);
            Mult(P, DS, PDS);
            Mult(V, DS, VDS);
            DetOfLinComb(PDS, VDS, c);
            if (c(0) <= 0.0)
            {
               tmax = 0.0;
            }
            else
            {
               FindTMax(c, x, tmax, factor, Dim);
            }
         }
         break;

         case Element::QUADRILATERAL:
         {
            const IntegrationRule &ir = fe->GetNodes();
            for (int j = 0; j < nv; j++)
            {
               fe->CalcDShape(ir.IntPoint(j), DS);
               Mult(P, DS, PDS);
               Mult(V, DS, VDS);
               DetOfLinComb(PDS, VDS, c);
               if (c(0) <= 0.0)
               {
                  tmax = 0.0;
               }
               else
               {
                  FindTMax(c, x, tmax, factor, Dim);
               }
            }
         }
         break;

         default:
            mfem_error("Mesh::CheckDisplacements(...)");
      }
   }
}

void Mesh::MoveVertices(const Vector &displacements)
{
   for (int i = 0, nv = vertices.Size(); i < nv; i++)
      for (int j = 0; j < spaceDim; j++)
      {
         vertices[i](j) += displacements(j*nv+i);
      }
}

void Mesh::GetVertices(Vector &vert_coord) const
{
   int nv = vertices.Size();
   vert_coord.SetSize(nv*spaceDim);
   for (int i = 0; i < nv; i++)
      for (int j = 0; j < spaceDim; j++)
      {
         vert_coord(j*nv+i) = vertices[i](j);
      }
}

void Mesh::SetVertices(const Vector &vert_coord)
{
   for (int i = 0, nv = vertices.Size(); i < nv; i++)
      for (int j = 0; j < spaceDim; j++)
      {
         vertices[i](j) = vert_coord(j*nv+i);
      }
}

void Mesh::GetNode(int i, double *coord)
{
   if (Nodes)
   {
      FiniteElementSpace *fes = Nodes->FESpace();
      for (int j = 0; j < spaceDim; j++)
      {
         coord[j] = (*Nodes)(fes->DofToVDof(i, j));
      }
   }
   else
   {
      for (int j = 0; j < spaceDim; j++)
      {
         coord[j] = vertices[i](j);
      }
   }
}

void Mesh::SetNode(int i, const double *coord)
{
   if (Nodes)
   {
      FiniteElementSpace *fes = Nodes->FESpace();
      for (int j = 0; j < spaceDim; j++)
      {
         (*Nodes)(fes->DofToVDof(i, j)) = coord[j];
      }
   }
   else
   {
      for (int j = 0; j < spaceDim; j++)
      {
         vertices[i](j) = coord[j];
      }

   }
}

void Mesh::MoveNodes(const Vector &displacements)
{
   if (Nodes)
   {
      (*Nodes) += displacements;
   }
   else
   {
      MoveVertices(displacements);
   }
}

void Mesh::GetNodes(Vector &node_coord) const
{
   if (Nodes)
   {
      node_coord = (*Nodes);
   }
   else
   {
      GetVertices(node_coord);
   }
}

void Mesh::SetNodes(const Vector &node_coord)
{
   if (Nodes)
   {
      (*Nodes) = node_coord;
   }
   else
   {
      SetVertices(node_coord);
   }
}

void Mesh::NewNodes(GridFunction &nodes, bool make_owner)
{
   if (own_nodes) { delete Nodes; }
   Nodes = &nodes;
   spaceDim = Nodes->FESpace()->GetVDim();
   own_nodes = (int)make_owner;

   if (NURBSext != nodes.FESpace()->GetNURBSext())
   {
      delete NURBSext;
      NURBSext = nodes.FESpace()->StealNURBSext();
   }
}

void Mesh::SwapNodes(GridFunction *&nodes, int &own_nodes_)
{
   mfem::Swap<GridFunction*>(Nodes, nodes);
   mfem::Swap<int>(own_nodes, own_nodes_);
   // TODO:
   // if (nodes)
   //    nodes->FESpace()->MakeNURBSextOwner();
   // NURBSext = (Nodes) ? Nodes->FESpace()->StealNURBSext() : NULL;
}

void Mesh::AverageVertices(int * indexes, int n, int result)
{
   int j, k;

   for (k = 0; k < spaceDim; k++)
   {
      vertices[result](k) = vertices[indexes[0]](k);
   }

   for (j = 1; j < n; j++)
      for (k = 0; k < spaceDim; k++)
      {
         vertices[result](k) += vertices[indexes[j]](k);
      }

   for (k = 0; k < spaceDim; k++)
   {
      vertices[result](k) *= (1.0 / n);
   }
}

void Mesh::UpdateNodes()
{
   if (Nodes)
   {
      Nodes->FESpace()->Update();
      Nodes->Update();
   }
}

void Mesh::QuadUniformRefinement()
{
   int i, j, *v, vv[2], attr;
   const int *e;

   if (el_to_edge == NULL)
   {
      el_to_edge = new Table;
      NumOfEdges = GetElementToEdgeTable(*el_to_edge, be_to_edge);
   }

   int oedge = NumOfVertices;
   int oelem = oedge + NumOfEdges;

   vertices.SetSize(oelem + NumOfElements);

   for (i = 0; i < NumOfElements; i++)
   {
      v = elements[i]->GetVertices();

      AverageVertices(v, 4, oelem+i);

      e = el_to_edge->GetRow(i);

      vv[0] = v[0], vv[1] = v[1]; AverageVertices(vv, 2, oedge+e[0]);
      vv[0] = v[1], vv[1] = v[2]; AverageVertices(vv, 2, oedge+e[1]);
      vv[0] = v[2], vv[1] = v[3]; AverageVertices(vv, 2, oedge+e[2]);
      vv[0] = v[3], vv[1] = v[0]; AverageVertices(vv, 2, oedge+e[3]);
   }

   elements.SetSize(4 * NumOfElements);
   for (i = 0; i < NumOfElements; i++)
   {
      attr = elements[i]->GetAttribute();
      v = elements[i]->GetVertices();
      e = el_to_edge->GetRow(i);
      j = NumOfElements + 3 * i;

      elements[j+0] = new Quadrilateral(oedge+e[0], v[1], oedge+e[1],
                                        oelem+i, attr);
      elements[j+1] = new Quadrilateral(oelem+i, oedge+e[1], v[2],
                                        oedge+e[2], attr);
      elements[j+2] = new Quadrilateral(oedge+e[3], oelem+i, oedge+e[2],
                                        v[3], attr);

      v[1] = oedge+e[0];
      v[2] = oelem+i;
      v[3] = oedge+e[3];
   }

   boundary.SetSize(2 * NumOfBdrElements);
   for (i = 0; i < NumOfBdrElements; i++)
   {
      attr = boundary[i]->GetAttribute();
      v = boundary[i]->GetVertices();
      j = NumOfBdrElements + i;

      boundary[j] = new Segment(oedge+be_to_edge[i], v[1], attr);

      v[1] = oedge+be_to_edge[i];
   }

   static double quad_children[2*4*4] =
   {
      0.0,0.0, 0.5,0.0, 0.5,0.5, 0.0,0.5, // lower-left
      0.5,0.0, 1.0,0.0, 1.0,0.5, 0.5,0.5, // lower-right
      0.5,0.5, 1.0,0.5, 1.0,1.0, 0.5,1.0, // upper-right
      0.0,0.5, 0.5,0.5, 0.5,1.0, 0.0,1.0  // upper-left
   };

   CoarseFineTr.point_matrices.UseExternalData(quad_children, 2, 4, 4);
   CoarseFineTr.embeddings.SetSize(elements.Size());

   for (i = 0; i < elements.Size(); i++)
   {
      Embedding &emb = CoarseFineTr.embeddings[i];
      emb.parent = (i < NumOfElements) ? i : (i - NumOfElements) / 3;
      emb.matrix = (i < NumOfElements) ? 0 : (i - NumOfElements) % 3 + 1;
   }

   NumOfVertices    = oelem + NumOfElements;
   NumOfElements    = 4 * NumOfElements;
   NumOfBdrElements = 2 * NumOfBdrElements;
   NumOfFaces       = 0;

   if (el_to_edge != NULL)
   {
      NumOfEdges = GetElementToEdgeTable(*el_to_edge, be_to_edge);
      GenerateFaces();
   }

   last_operation = Mesh::REFINE;
   sequence++;

   UpdateNodes();

#ifdef MFEM_DEBUG
   CheckElementOrientation(false);
   CheckBdrElementOrientation(false);
#endif
}

void Mesh::HexUniformRefinement()
{
   int i;
   int * v;
   const int *e, *f;
   int vv[4];

   if (el_to_edge == NULL)
   {
      el_to_edge = new Table;
      NumOfEdges = GetElementToEdgeTable(*el_to_edge, be_to_edge);
   }
   if (el_to_face == NULL)
   {
      GetElementToFaceTable();
   }

   int oedge = NumOfVertices;
   int oface = oedge + NumOfEdges;
   int oelem = oface + NumOfFaces;

   vertices.SetSize(oelem + NumOfElements);
   for (i = 0; i < NumOfElements; i++)
   {
      MFEM_ASSERT(elements[i]->GetType() == Element::HEXAHEDRON,
                  "Element is not a hex!");
      v = elements[i]->GetVertices();

      AverageVertices(v, 8, oelem+i);

      f = el_to_face->GetRow(i);

      for (int j = 0; j < 6; j++)
      {
         for (int k = 0; k < 4; k++)
         {
            vv[k] = v[hex_t::FaceVert[j][k]];
         }
         AverageVertices(vv, 4, oface+f[j]);
      }

      e = el_to_edge->GetRow(i);

      for (int j = 0; j < 12; j++)
      {
         for (int k = 0; k < 2; k++)
         {
            vv[k] = v[hex_t::Edges[j][k]];
         }
         AverageVertices(vv, 2, oedge+e[j]);
      }
   }

   int attr, j;
   elements.SetSize(8 * NumOfElements);
   for (i = 0; i < NumOfElements; i++)
   {
      attr = elements[i]->GetAttribute();
      v = elements[i]->GetVertices();
      e = el_to_edge->GetRow(i);
      f = el_to_face->GetRow(i);
      j = NumOfElements + 7 * i;

      elements[j+0] = new Hexahedron(oedge+e[0], v[1], oedge+e[1], oface+f[0],
                                     oface+f[1], oedge+e[9], oface+f[2],
                                     oelem+i, attr);
      elements[j+1] = new Hexahedron(oface+f[0], oedge+e[1], v[2], oedge+e[2],
                                     oelem+i, oface+f[2], oedge+e[10],
                                     oface+f[3], attr);
      elements[j+2] = new Hexahedron(oedge+e[3], oface+f[0], oedge+e[2], v[3],
                                     oface+f[4], oelem+i, oface+f[3],
                                     oedge+e[11], attr);
      elements[j+3] = new Hexahedron(oedge+e[8], oface+f[1], oelem+i,
                                     oface+f[4], v[4], oedge+e[4], oface+f[5],
                                     oedge+e[7], attr);
      elements[j+4] = new Hexahedron(oface+f[1], oedge+e[9], oface+f[2],
                                     oelem+i, oedge+e[4], v[5], oedge+e[5],
                                     oface+f[5], attr);
      elements[j+5] = new Hexahedron(oelem+i, oface+f[2], oedge+e[10],
                                     oface+f[3], oface+f[5], oedge+e[5], v[6],
                                     oedge+e[6], attr);
      elements[j+6] = new Hexahedron(oface+f[4], oelem+i, oface+f[3],
                                     oedge+e[11], oedge+e[7], oface+f[5],
                                     oedge+e[6], v[7], attr);

      v[1] = oedge+e[0];
      v[2] = oface+f[0];
      v[3] = oedge+e[3];
      v[4] = oedge+e[8];
      v[5] = oface+f[1];
      v[6] = oelem+i;
      v[7] = oface+f[4];
   }

   boundary.SetSize(4 * NumOfBdrElements);
   for (i = 0; i < NumOfBdrElements; i++)
   {
      MFEM_ASSERT(boundary[i]->GetType() == Element::QUADRILATERAL,
                  "boundary Element is not a quad!");
      attr = boundary[i]->GetAttribute();
      v = boundary[i]->GetVertices();
      e = bel_to_edge->GetRow(i);
      f = & be_to_face[i];
      j = NumOfBdrElements + 3 * i;

      boundary[j+0] = new Quadrilateral(oedge+e[0], v[1], oedge+e[1],
                                        oface+f[0], attr);
      boundary[j+1] = new Quadrilateral(oface+f[0], oedge+e[1], v[2],
                                        oedge+e[2], attr);
      boundary[j+2] = new Quadrilateral(oedge+e[3], oface+f[0], oedge+e[2],
                                        v[3], attr);

      v[1] = oedge+e[0];
      v[2] = oface+f[0];
      v[3] = oedge+e[3];
   }

   static const double A = 0.0, B = 0.5, C = 1.0;
   static double hex_children[3*8*8] =
   {
      A,A,A, B,A,A, B,B,A, A,B,A, A,A,B, B,A,B, B,B,B, A,B,B,
      B,A,A, C,A,A, C,B,A, B,B,A, B,A,B, C,A,B, C,B,B, B,B,B,
      B,B,A, C,B,A, C,C,A, B,C,A, B,B,B, C,B,B, C,C,B, B,C,B,
      A,B,A, B,B,A, B,C,A, A,C,A, A,B,B, B,B,B, B,C,B, A,C,B,
      A,A,B, B,A,B, B,B,B, A,B,B, A,A,C, B,A,C, B,B,C, A,B,C,
      B,A,B, C,A,B, C,B,B, B,B,B, B,A,C, C,A,C, C,B,C, B,B,C,
      B,B,B, C,B,B, C,C,B, B,C,B, B,B,C, C,B,C, C,C,C, B,C,C,
      A,B,B, B,B,B, B,C,B, A,C,B, A,B,C, B,B,C, B,C,C, A,C,C
   };

   CoarseFineTr.point_matrices.UseExternalData(hex_children, 3, 8, 8);
   CoarseFineTr.embeddings.SetSize(elements.Size());

   for (i = 0; i < elements.Size(); i++)
   {
      Embedding &emb = CoarseFineTr.embeddings[i];
      emb.parent = (i < NumOfElements) ? i : (i - NumOfElements) / 7;
      emb.matrix = (i < NumOfElements) ? 0 : (i - NumOfElements) % 7 + 1;
   }

   NumOfVertices    = oelem + NumOfElements;
   NumOfElements    = 8 * NumOfElements;
   NumOfBdrElements = 4 * NumOfBdrElements;

   if (el_to_face != NULL)
   {
      GetElementToFaceTable();
      GenerateFaces();
   }

#ifdef MFEM_DEBUG
   CheckBdrElementOrientation(false);
#endif

   if (el_to_edge != NULL)
   {
      NumOfEdges = GetElementToEdgeTable(*el_to_edge, be_to_edge);
   }

   last_operation = Mesh::REFINE;
   sequence++;

   UpdateNodes();
}

void Mesh::LocalRefinement(const Array<int> &marked_el, int type)
{
   int i, j, ind, nedges;
   Array<int> v;

   if (ncmesh)
   {
      MFEM_ABORT("Local and nonconforming refinements cannot be mixed.");
   }

   InitRefinementTransforms();

   if (Dim == 1) // --------------------------------------------------------
   {
      int cne = NumOfElements, cnv = NumOfVertices;
      NumOfVertices += marked_el.Size();
      NumOfElements += marked_el.Size();
      vertices.SetSize(NumOfVertices);
      elements.SetSize(NumOfElements);
      CoarseFineTr.embeddings.SetSize(NumOfElements);

      for (j = 0; j < marked_el.Size(); j++)
      {
         i = marked_el[j];
         Segment *c_seg = (Segment *)elements[i];
         int *vert = c_seg->GetVertices(), attr = c_seg->GetAttribute();
         int new_v = cnv + j, new_e = cne + j;
         AverageVertices(vert, 2, new_v);
         elements[new_e] = new Segment(new_v, vert[1], attr);
         vert[1] = new_v;

         CoarseFineTr.embeddings[i] = Embedding(i, 1);
         CoarseFineTr.embeddings[new_e] = Embedding(i, 2);
      }

      static double seg_children[3*2] = { 0.0,1.0, 0.0,0.5, 0.5,1.0 };
      CoarseFineTr.point_matrices.UseExternalData(seg_children, 1, 2, 3);

      GenerateFaces();

   } // end of 'if (Dim == 1)'
   else if (Dim == 2) // ---------------------------------------------------
   {
      // 1. Get table of vertex to vertex connections.
      DSTable v_to_v(NumOfVertices);
      GetVertexToVertexTable(v_to_v);

      // 2. Get edge to element connections in arrays edge1 and edge2
      nedges = v_to_v.NumberOfEntries();
      int *edge1  = new int[nedges];
      int *edge2  = new int[nedges];
      int *middle = new int[nedges];

      for (i = 0; i < nedges; i++)
      {
         edge1[i] = edge2[i] = middle[i] = -1;
      }

      for (i = 0; i < NumOfElements; i++)
      {
         elements[i]->GetVertices(v);
         for (j = 1; j < v.Size(); j++)
         {
            ind = v_to_v(v[j-1], v[j]);
            (edge1[ind] == -1) ? (edge1[ind] = i) : (edge2[ind] = i);
         }
         ind = v_to_v(v[0], v[v.Size()-1]);
         (edge1[ind] == -1) ? (edge1[ind] = i) : (edge2[ind] = i);
      }

      // 3. Do the red refinement.
      for (i = 0; i < marked_el.Size(); i++)
      {
         RedRefinement(marked_el[i], v_to_v, edge1, edge2, middle);
      }

      // 4. Do the green refinement (to get conforming mesh).
      int need_refinement;
      do
      {
         need_refinement = 0;
         for (i = 0; i < nedges; i++)
         {
            if (middle[i] != -1 && edge1[i] != -1)
            {
               need_refinement = 1;
               GreenRefinement(edge1[i], v_to_v, edge1, edge2, middle);
            }
         }
      }
      while (need_refinement == 1);

      // 5. Update the boundary elements.
      int v1[2], v2[2], bisect, temp;
      temp = NumOfBdrElements;
      for (i = 0; i < temp; i++)
      {
         boundary[i]->GetVertices(v);
         bisect = v_to_v(v[0], v[1]);
         if (middle[bisect] != -1) // the element was refined (needs updating)
         {
            if (boundary[i]->GetType() == Element::SEGMENT)
            {
               v1[0] =           v[0]; v1[1] = middle[bisect];
               v2[0] = middle[bisect]; v2[1] =           v[1];

               boundary[i]->SetVertices(v1);
               boundary.Append(new Segment(v2, boundary[i]->GetAttribute()));
            }
            else
               mfem_error("Only bisection of segment is implemented"
                          " for bdr elem.");
         }
      }
      NumOfBdrElements = boundary.Size();

      // 6. Free the allocated memory.
      delete [] edge1;
      delete [] edge2;
      delete [] middle;

      if (el_to_edge != NULL)
      {
         NumOfEdges = GetElementToEdgeTable(*el_to_edge, be_to_edge);
         GenerateFaces();
      }

   }
   else if (Dim == 3) // ---------------------------------------------------
   {
      // 1. Get table of vertex to vertex connections.
      DSTable v_to_v(NumOfVertices);
      GetVertexToVertexTable(v_to_v);

      // 2. Get edge to element connections in arrays edge1 and edge2
      nedges = v_to_v.NumberOfEntries();
      int *middle = new int[nedges];

      for (i = 0; i < nedges; i++)
      {
         middle[i] = -1;
      }

      // 3. Do the red refinement.
      int ii;
      switch (type)
      {
         case 1:
            for (i = 0; i < marked_el.Size(); i++)
            {
               Bisection(marked_el[i], v_to_v, NULL, NULL, middle);
            }
            break;
         case 2:
            for (i = 0; i < marked_el.Size(); i++)
            {
               Bisection(marked_el[i], v_to_v, NULL, NULL, middle);

               Bisection(NumOfElements - 1, v_to_v, NULL, NULL, middle);
               Bisection(marked_el[i], v_to_v, NULL, NULL, middle);
            }
            break;
         case 3:
            for (i = 0; i < marked_el.Size(); i++)
            {
               Bisection(marked_el[i], v_to_v, NULL, NULL, middle);

               ii = NumOfElements - 1;
               Bisection(ii, v_to_v, NULL, NULL, middle);
               Bisection(NumOfElements - 1, v_to_v, NULL, NULL, middle);
               Bisection(ii, v_to_v, NULL, NULL, middle);

               Bisection(marked_el[i], v_to_v, NULL, NULL, middle);
               Bisection(NumOfElements-1, v_to_v, NULL, NULL, middle);
               Bisection(marked_el[i], v_to_v, NULL, NULL, middle);
            }
            break;
      }

      // 4. Do the green refinement (to get conforming mesh).
      int need_refinement;
      // int need_refinement, onoe, max_gen = 0;
      do
      {
         // int redges[2], type, flag;
         need_refinement = 0;
         // onoe = NumOfElements;
         // for (i = 0; i < onoe; i++)
         for (i = 0; i < NumOfElements; i++)
         {
            // ((Tetrahedron *)elements[i])->ParseRefinementFlag(redges, type, flag);
            // if (flag > max_gen)  max_gen = flag;
            if (elements[i]->NeedRefinement(v_to_v, middle))
            {
               need_refinement = 1;
               Bisection(i, v_to_v, NULL, NULL, middle);
            }
         }
      }
      while (need_refinement == 1);

      // cout << "Maximum generation: " << max_gen << endl;

      // 5. Update the boundary elements.
      do
      {
         need_refinement = 0;
         for (i = 0; i < NumOfBdrElements; i++)
            if (boundary[i]->NeedRefinement(v_to_v, middle))
            {
               need_refinement = 1;
               Bisection(i, v_to_v, middle);
            }
      }
      while (need_refinement == 1);

      // 6. Un-mark the Pf elements.
      int refinement_edges[2], type, flag;
      for (i = 0; i < NumOfElements; i++)
      {
         Tetrahedron* el = (Tetrahedron*) elements[i];
         el->ParseRefinementFlag(refinement_edges, type, flag);

         if (type == Tetrahedron::TYPE_PF)
         {
            el->CreateRefinementFlag(refinement_edges, Tetrahedron::TYPE_PU,
                                     flag);
         }
      }

      NumOfBdrElements = boundary.Size();

      // 7. Free the allocated memory.
      delete [] middle;

      if (el_to_edge != NULL)
      {
         NumOfEdges = GetElementToEdgeTable(*el_to_edge, be_to_edge);
      }
      if (el_to_face != NULL)
      {
         GetElementToFaceTable();
         GenerateFaces();
      }

   } //  end 'if (Dim == 3)'

   last_operation = Mesh::REFINE;
   sequence++;

   UpdateNodes();

#ifdef MFEM_DEBUG
   CheckElementOrientation(false);
#endif
}

void Mesh::NonconformingRefinement(const Array<Refinement> &refinements,
                                   int nc_limit)
{
   MFEM_VERIFY(!NURBSext, "Nonconforming refinement of NURBS meshes is "
               "not supported. Project the NURBS to Nodes first.");

   if (!ncmesh)
   {
      // start tracking refinement hierarchy
      ncmesh = new NCMesh(this);
   }

   if (!refinements.Size())
   {
      last_operation = Mesh::NONE;
      return;
   }

   // do the refinements
   ncmesh->MarkCoarseLevel();
   ncmesh->Refine(refinements);

   if (nc_limit > 0)
   {
      ncmesh->LimitNCLevel(nc_limit);
   }

   // create a second mesh containing the finest elements from 'ncmesh'
   Mesh* mesh2 = new Mesh(*ncmesh);
   ncmesh->OnMeshUpdated(mesh2);

   // now swap the meshes, the second mesh will become the old coarse mesh
   // and this mesh will be the new fine mesh
   Swap(*mesh2, false);
   delete mesh2;

   GenerateNCFaceInfo();

   last_operation = Mesh::REFINE;
   sequence++;

   if (Nodes) // update/interpolate curved mesh
   {
      Nodes->FESpace()->Update();
      Nodes->Update();
   }
}

void Mesh::DerefineMesh(const Array<int> &derefinements)
{
   MFEM_VERIFY(ncmesh, "only supported for non-conforming meshes.");
   MFEM_VERIFY(!NURBSext, "Derefinement of NURBS meshes is not supported. "
               "Project the NURBS to Nodes first.");

   ncmesh->Derefine(derefinements);

   Mesh* mesh2 = new Mesh(*ncmesh);
   ncmesh->OnMeshUpdated(mesh2);

   Swap(*mesh2, false);
   delete mesh2;

   GenerateNCFaceInfo();

   last_operation = Mesh::DEREFINE;
   sequence++;

   if (Nodes) // update/interpolate mesh curvature
   {
      Nodes->FESpace()->Update();
      Nodes->Update();
   }
}

bool Mesh::NonconformingDerefinement(Array<double> &elem_error,
                                     double threshold, int nc_limit, int op)
{
   const Table &dt = ncmesh->GetDerefinementTable();

   Array<int> level_ok;
   if (nc_limit > 0)
   {
      ncmesh->CheckDerefinementNCLevel(dt, level_ok, nc_limit);
   }

   Array<int> derefs;
   for (int i = 0; i < dt.Size(); i++)
   {
      if (nc_limit > 0 && !level_ok[i]) { continue; }

      const int* fine = dt.GetRow(i);
      int size = dt.RowSize(i);

      double error = 0.0;
      for (int j = 0; j < size; j++)
      {
         MFEM_VERIFY(fine[j] < elem_error.Size(), "");

         double err_fine = elem_error[fine[j]];
         switch (op)
         {
            case 0: error = std::min(error, err_fine); break;
            case 1: error += err_fine; break;
            case 2: error = std::max(error, err_fine); break;
         }
      }

      if (error < threshold) { derefs.Append(i); }
   }

   if (derefs.Size())
   {
      DerefineMesh(derefs);
      return true;
   }

   return false;
}

bool Mesh::DerefineByError(Array<double> &elem_error, double threshold,
                           int nc_limit, int op)
{
   // NOTE: the error array is not const because it will be expanded in parallel
   //       by ghost element errors
   if (Nonconforming())
   {
      return NonconformingDerefinement(elem_error, threshold, nc_limit, op);
   }
   else
   {
      MFEM_ABORT("Derefinement is currently supported for non-conforming "
                 "meshes only.");
      return false;
   }
}

bool Mesh::DerefineByError(const Vector &elem_error, double threshold,
                           int nc_limit, int op)
{
   Array<double> tmp(elem_error.Size());
   for (int i = 0; i < tmp.Size(); i++)
   {
      tmp[i] = elem_error(i);
   }
   return DerefineByError(tmp, threshold, nc_limit, op);
}


void Mesh::InitFromNCMesh(const NCMesh &ncmesh)
{
   Dim = ncmesh.Dimension();
   spaceDim = ncmesh.SpaceDimension();

   BaseGeom = ncmesh.GetElementGeometry();

   switch (BaseGeom)
   {
      case Geometry::TRIANGLE:
      case Geometry::SQUARE:
         BaseBdrGeom = Geometry::SEGMENT;
         break;
      case Geometry::CUBE:
         BaseBdrGeom = Geometry::SQUARE;
         break;
      default:
         BaseBdrGeom = -1;
   }

   DeleteTables();

   ncmesh.GetMeshComponents(vertices, elements, boundary);

   NumOfVertices = vertices.Size();
   NumOfElements = elements.Size();
   NumOfBdrElements = boundary.Size();

   SetMeshGen(); // set the mesh type ('meshgen')

   NumOfEdges = NumOfFaces = 0;

   if (Dim > 1)
   {
      el_to_edge = new Table;
      NumOfEdges = GetElementToEdgeTable(*el_to_edge, be_to_edge);
   }
   if (Dim > 2)
   {
      GetElementToFaceTable();
   }
   GenerateFaces();
#ifdef MFEM_DEBUG
   CheckBdrElementOrientation(false);
#endif

   // NOTE: ncmesh->OnMeshUpdated() and GenerateNCFaceInfo() should be called
   // outside after this method.
}

Mesh::Mesh(const NCMesh &ncmesh)
{
   Init();
   InitTables();
   InitFromNCMesh(ncmesh);
   SetAttributes();
}

void Mesh::Swap(Mesh& other, bool non_geometry)
{
   mfem::Swap(Dim, other.Dim);
   mfem::Swap(spaceDim, other.spaceDim);

   mfem::Swap(NumOfVertices, other.NumOfVertices);
   mfem::Swap(NumOfElements, other.NumOfElements);
   mfem::Swap(NumOfBdrElements, other.NumOfBdrElements);
   mfem::Swap(NumOfEdges, other.NumOfEdges);
   mfem::Swap(NumOfFaces, other.NumOfFaces);

   mfem::Swap(meshgen, other.meshgen);

   mfem::Swap(elements, other.elements);
   mfem::Swap(vertices, other.vertices);
   mfem::Swap(boundary, other.boundary);
   mfem::Swap(faces, other.faces);
   mfem::Swap(faces_info, other.faces_info);
   mfem::Swap(nc_faces_info, other.nc_faces_info);

   mfem::Swap(el_to_edge, other.el_to_edge);
   mfem::Swap(el_to_face, other.el_to_face);
   mfem::Swap(el_to_el, other.el_to_el);
   mfem::Swap(be_to_edge, other.be_to_edge);
   mfem::Swap(bel_to_edge, other.bel_to_edge);
   mfem::Swap(be_to_face, other.be_to_face);
   mfem::Swap(face_edge, other.face_edge);
   mfem::Swap(edge_vertex, other.edge_vertex);

   mfem::Swap(attributes, other.attributes);
   mfem::Swap(bdr_attributes, other.bdr_attributes);

   if (non_geometry)
   {
      mfem::Swap(NURBSext, other.NURBSext);
      mfem::Swap(ncmesh, other.ncmesh);

      mfem::Swap(Nodes, other.Nodes);
      mfem::Swap(own_nodes, other.own_nodes);
   }
}

void Mesh::GetElementData(const Array<Element*> &elem_array, int geom,
                          Array<int> &elem_vtx, Array<int> &attr) const
{
   // protected method
   const int nv = Geometry::NumVerts[geom];
   int num_elems = 0;
   for (int i = 0; i < elem_array.Size(); i++)
   {
      if (elem_array[i]->GetGeometryType() == geom)
      {
         num_elems++;
      }
   }
   elem_vtx.SetSize(nv*num_elems);
   attr.SetSize(num_elems);
   elem_vtx.SetSize(0);
   attr.SetSize(0);
   for (int i = 0; i < elem_array.Size(); i++)
   {
      Element *el = elem_array[i];
      if (el->GetGeometryType() != geom) { continue; }

      Array<int> loc_vtx(el->GetVertices(), nv);
      elem_vtx.Append(loc_vtx);
      attr.Append(el->GetAttribute());
   }
}

void Mesh::UniformRefinement()
{
   if (NURBSext)
   {
      NURBSUniformRefinement();
   }
   else if (meshgen == 1 || ncmesh)
   {
      Array<int> elem_to_refine(GetNE());
      for (int i = 0; i < elem_to_refine.Size(); i++)
      {
         elem_to_refine[i] = i;
      }

      if (Conforming())
      {
         // In parallel we should set the default 2nd argument to -3 to indicate
         // uniform refinement.
         LocalRefinement(elem_to_refine);
      }
      else
      {
         GeneralRefinement(elem_to_refine, 1);
      }
   }
   else if (Dim == 2)
   {
      QuadUniformRefinement();
   }
   else if (Dim == 3)
   {
      HexUniformRefinement();
   }
   else
   {
      mfem_error("Mesh::UniformRefinement()");
   }
}

void Mesh::GeneralRefinement(const Array<Refinement> &refinements,
                             int nonconforming, int nc_limit)
{
   if (Dim == 1 || (Dim == 3 && meshgen & 1))
   {
      nonconforming = 0;
   }
   else if (nonconforming < 0)
   {
      // determine if nonconforming refinement is suitable
      int geom = GetElementBaseGeometry();
      if (geom == Geometry::CUBE || geom == Geometry::SQUARE)
      {
         nonconforming = 1;
      }
      else
      {
         nonconforming = 0;
      }
   }

   if (nonconforming || ncmesh != NULL)
   {
      // non-conforming refinement (hanging nodes)
      NonconformingRefinement(refinements, nc_limit);
   }
   else
   {
      Array<int> el_to_refine(refinements.Size());
      for (int i = 0; i < refinements.Size(); i++)
      {
         el_to_refine[i] = refinements[i].index;
      }

      // infer 'type' of local refinement from first element's 'ref_type'
      int type, rt = (refinements.Size() ? refinements[0].ref_type : 7);
      if (rt == 1 || rt == 2 || rt == 4)
      {
         type = 1; // bisection
      }
      else if (rt == 3 || rt == 5 || rt == 6)
      {
         type = 2; // quadrisection
      }
      else
      {
         type = 3; // octasection
      }

      // red-green refinement and bisection, no hanging nodes
      LocalRefinement(el_to_refine, type);
   }
}

void Mesh::GeneralRefinement(const Array<int> &el_to_refine, int nonconforming,
                             int nc_limit)
{
   Array<Refinement> refinements(el_to_refine.Size());
   for (int i = 0; i < el_to_refine.Size(); i++)
   {
      refinements[i] = Refinement(el_to_refine[i]);
   }
   GeneralRefinement(refinements, nonconforming, nc_limit);
}

void Mesh::EnsureNCMesh(bool triangles_nonconforming)
{
   MFEM_VERIFY(!NURBSext, "Cannot convert a NURBS mesh to an NC mesh. "
               "Project the NURBS to Nodes first.");

   if (!ncmesh)
   {
      if ((meshgen & 2) /* quads/hexes */ ||
          (triangles_nonconforming && BaseGeom == Geometry::TRIANGLE))
      {
         ncmesh = new NCMesh(this);
         ncmesh->OnMeshUpdated(this);
         GenerateNCFaceInfo();
      }
   }
}

void Mesh::RandomRefinement(double prob, bool aniso, int nonconforming,
                            int nc_limit)
{
   Array<Refinement> refs;
   for (int i = 0; i < GetNE(); i++)
   {
      if ((double) rand() / RAND_MAX < prob)
      {
         int type = 7;
         if (aniso)
         {
            type = (Dim == 3) ? (rand() % 7 + 1) : (rand() % 3 + 1);
         }
         refs.Append(Refinement(i, type));
      }
   }
   GeneralRefinement(refs, nonconforming, nc_limit);
}

void Mesh::RefineAtVertex(const Vertex& vert, double eps, int nonconforming)
{
   Array<int> v;
   Array<Refinement> refs;
   for (int i = 0; i < GetNE(); i++)
   {
      GetElementVertices(i, v);
      bool refine = false;
      for (int j = 0; j < v.Size(); j++)
      {
         double dist = 0.0;
         for (int l = 0; l < spaceDim; l++)
         {
            double d = vert(l) - vertices[v[j]](l);
            dist += d*d;
         }
         if (dist <= eps*eps) { refine = true; break; }
      }
      if (refine)
      {
         refs.Append(Refinement(i));
      }
   }
   GeneralRefinement(refs, nonconforming);
}

bool Mesh::RefineByError(const Array<double> &elem_error, double threshold,
                         int nonconforming, int nc_limit)
{
   MFEM_VERIFY(elem_error.Size() == GetNE(), "");
   Array<Refinement> refs;
   for (int i = 0; i < GetNE(); i++)
   {
      if (elem_error[i] > threshold)
      {
         refs.Append(Refinement(i));
      }
   }
   if (ReduceInt(refs.Size()))
   {
      GeneralRefinement(refs, nonconforming, nc_limit);
      return true;
   }
   return false;
}

bool Mesh::RefineByError(const Vector &elem_error, double threshold,
                         int nonconforming, int nc_limit)
{
   Array<double> tmp(const_cast<double*>(elem_error.GetData()),
                     elem_error.Size());
   return RefineByError(tmp, threshold, nonconforming, nc_limit);
}


void Mesh::Bisection(int i, const DSTable &v_to_v,
                     int *edge1, int *edge2, int *middle)
{
   int *vert;
   int v[2][4], v_new, bisect, t;
   Element *el = elements[i];
   Vertex V;

   t = el->GetType();
   if (t == Element::TRIANGLE)
   {
      Triangle *tri = (Triangle *) el;

      vert = tri->GetVertices();

      // 1. Get the index for the new vertex in v_new.
      bisect = v_to_v(vert[0], vert[1]);
      MFEM_ASSERT(bisect >= 0, "");

      if (middle[bisect] == -1)
      {
         v_new = NumOfVertices++;
         for (int d = 0; d < spaceDim; d++)
         {
            V(d) = 0.5 * (vertices[vert[0]](d) + vertices[vert[1]](d));
         }
         vertices.Append(V);

         // Put the element that may need refinement (because of this
         // bisection) in edge1, or -1 if no more refinement is needed.
         if (edge1[bisect] == i)
         {
            edge1[bisect] = edge2[bisect];
         }

         middle[bisect] = v_new;
      }
      else
      {
         v_new = middle[bisect];

         // This edge will require no more refinement.
         edge1[bisect] = -1;
      }

      // 2. Set the node indices for the new elements in v[0] and v[1] so that
      //    the  edge marked for refinement is between the first two nodes.
      v[0][0] = vert[2]; v[0][1] = vert[0]; v[0][2] = v_new;
      v[1][0] = vert[1]; v[1][1] = vert[2]; v[1][2] = v_new;

      tri->SetVertices(v[0]);   // changes vert[0..2] !!!

      Triangle* tri_new = new Triangle(v[1], tri->GetAttribute());
      elements.Append(tri_new);

      int tr = tri->GetTransform();
      tri_new->ResetTransform(tr);

      // record the sequence of refinements
      tri->PushTransform(4);
      tri_new->PushTransform(5);

      int coarse = FindCoarseElement(i);
      CoarseFineTr.embeddings[i].parent = coarse;
      CoarseFineTr.embeddings.Append(Embedding(coarse));

      // 3. edge1 and edge2 may have to be changed for the second triangle.
      if (v[1][0] < v_to_v.NumberOfRows() && v[1][1] < v_to_v.NumberOfRows())
      {
         bisect = v_to_v(v[1][0], v[1][1]);
         MFEM_ASSERT(bisect >= 0, "");

         if (edge1[bisect] == i)
         {
            edge1[bisect] = NumOfElements;
         }
         else if (edge2[bisect] == i)
         {
            edge2[bisect] = NumOfElements;
         }
      }
      NumOfElements++;
   }
   else if (t == Element::TETRAHEDRON)
   {
      int j, type, new_type, old_redges[2], new_redges[2][2], flag;
      Tetrahedron *tet = (Tetrahedron *) el;

      MFEM_VERIFY(tet->GetRefinementFlag() != 0,
                  "TETRAHEDRON element is not marked for refinement.");

      vert = tet->GetVertices();

      // 1. Get the index for the new vertex in v_new.
      bisect = v_to_v(vert[0], vert[1]);
      if (bisect == -1)
      {
         tet->ParseRefinementFlag(old_redges, type, flag);
         cerr << "Error in Bisection(...) of tetrahedron!" << endl
              << "   redge[0] = " << old_redges[0]
              << "   redge[1] = " << old_redges[1]
              << "   type = " << type
              << "   flag = " << flag << endl;
         mfem_error();
      }

      if (middle[bisect] == -1)
      {
         v_new = NumOfVertices++;
         for (j = 0; j < 3; j++)
         {
            V(j) = 0.5 * (vertices[vert[0]](j) + vertices[vert[1]](j));
         }
         vertices.Append(V);

         middle[bisect] = v_new;
      }
      else
      {
         v_new = middle[bisect];
      }

      // 2. Set the node indices for the new elements in v[2][4] so that
      //    the edge marked for refinement is between the first two nodes.
      tet->ParseRefinementFlag(old_redges, type, flag);

      v[0][3] = v_new;
      v[1][3] = v_new;
      new_redges[0][0] = 2;
      new_redges[0][1] = 1;
      new_redges[1][0] = 2;
      new_redges[1][1] = 1;
      int tr1 = -1, tr2 = -1;
      switch (old_redges[0])
      {
         case 2:
            v[0][0] = vert[0]; v[0][1] = vert[2]; v[0][2] = vert[3];
            if (type == Tetrahedron::TYPE_PF) { new_redges[0][1] = 4; }
            tr1 = 0;
            break;
         case 3:
            v[0][0] = vert[3]; v[0][1] = vert[0]; v[0][2] = vert[2];
            tr1 = 2;
            break;
         case 5:
            v[0][0] = vert[2]; v[0][1] = vert[3]; v[0][2] = vert[0];
            tr1 = 4;
      }
      switch (old_redges[1])
      {
         case 1:
            v[1][0] = vert[2]; v[1][1] = vert[1]; v[1][2] = vert[3];
            if (type == Tetrahedron::TYPE_PF) { new_redges[1][0] = 3; }
            tr2 = 1;
            break;
         case 4:
            v[1][0] = vert[1]; v[1][1] = vert[3]; v[1][2] = vert[2];
            tr2 = 3;
            break;
         case 5:
            v[1][0] = vert[3]; v[1][1] = vert[2]; v[1][2] = vert[1];
            tr2 = 5;
      }

      int attr = tet->GetAttribute();
      tet->SetVertices(v[0]);

#ifdef MFEM_USE_MEMALLOC
      Tetrahedron *tet2 = TetMemory.Alloc();
      tet2->SetVertices(v[1]);
      tet2->SetAttribute(attr);
#else
      Tetrahedron *tet2 = new Tetrahedron(v[1], attr);
#endif
      tet2->ResetTransform(tet->GetTransform());
      elements.Append(tet2);

      // record the sequence of refinements
      tet->PushTransform(tr1);
      tet2->PushTransform(tr2);

      int coarse = FindCoarseElement(i);
      CoarseFineTr.embeddings[i].parent = coarse;
      CoarseFineTr.embeddings.Append(Embedding(coarse));

      // 3. Set the bisection flag
      switch (type)
      {
         case Tetrahedron::TYPE_PU:
            new_type = Tetrahedron::TYPE_PF; break;
         case Tetrahedron::TYPE_PF:
            new_type = Tetrahedron::TYPE_A;  break;
         default:
            new_type = Tetrahedron::TYPE_PU;
      }

      tet->CreateRefinementFlag(new_redges[0], new_type, flag+1);
      tet2->CreateRefinementFlag(new_redges[1], new_type, flag+1);

      NumOfElements++;
   }
   else
   {
      MFEM_ABORT("Bisection for now works only for triangles & tetrahedra.");
   }
}

void Mesh::Bisection(int i, const DSTable &v_to_v, int *middle)
{
   int *vert;
   int v[2][3], v_new, bisect, t;
   Element *bdr_el = boundary[i];

   t = bdr_el->GetType();
   if (t == Element::TRIANGLE)
   {
      Triangle *tri = (Triangle *) bdr_el;

      vert = tri->GetVertices();

      // 1. Get the index for the new vertex in v_new.
      bisect = v_to_v(vert[0], vert[1]);
      MFEM_ASSERT(bisect >= 0, "");
      v_new = middle[bisect];
      MFEM_ASSERT(v_new != -1, "");

      // 2. Set the node indices for the new elements in v[0] and v[1] so that
      //    the  edge marked for refinement is between the first two nodes.
      v[0][0] = vert[2]; v[0][1] = vert[0]; v[0][2] = v_new;
      v[1][0] = vert[1]; v[1][1] = vert[2]; v[1][2] = v_new;

      tri->SetVertices(v[0]);

      boundary.Append(new Triangle(v[1], tri->GetAttribute()));

      NumOfBdrElements++;
   }
   else
   {
      MFEM_ABORT("Bisection of boundary elements works only for triangles!");
   }
}

void Mesh::UniformRefinement(int i, const DSTable &v_to_v,
                             int *edge1, int *edge2, int *middle)
{
   Array<int> v;
   int j, v1[3], v2[3], v3[3], v4[3], v_new[3], bisect[3];
   Vertex V;

   if (elements[i]->GetType() == Element::TRIANGLE)
   {
      Triangle *tri0 = (Triangle*) elements[i];
      tri0->GetVertices(v);

      // 1. Get the indeces for the new vertices in array v_new
      bisect[0] = v_to_v(v[0],v[1]);
      bisect[1] = v_to_v(v[1],v[2]);
      bisect[2] = v_to_v(v[0],v[2]);
      MFEM_ASSERT(bisect[0] >= 0 && bisect[1] >= 0 && bisect[2] >= 0, "");

      for (j = 0; j < 3; j++)                // for the 3 edges fix v_new
      {
         if (middle[bisect[j]] == -1)
         {
            v_new[j] = NumOfVertices++;
            for (int d = 0; d < spaceDim; d++)
            {
               V(d) = (vertices[v[j]](d) + vertices[v[(j+1)%3]](d))/2.;
            }
            vertices.Append(V);

            // Put the element that may need refinement (because of this
            // bisection) in edge1, or -1 if no more refinement is needed.
            if (edge1[bisect[j]] == i)
            {
               edge1[bisect[j]] = edge2[bisect[j]];
            }

            middle[bisect[j]] = v_new[j];
         }
         else
         {
            v_new[j] = middle[bisect[j]];

            // This edge will require no more refinement.
            edge1[bisect[j]] = -1;
         }
      }

      // 2. Set the node indeces for the new elements in v1, v2, v3 & v4 so that
      //    the edges marked for refinement be between the first two nodes.
      v1[0] =     v[0]; v1[1] = v_new[0]; v1[2] = v_new[2];
      v2[0] = v_new[0]; v2[1] =     v[1]; v2[2] = v_new[1];
      v3[0] = v_new[2]; v3[1] = v_new[1]; v3[2] =     v[2];
      v4[0] = v_new[1]; v4[1] = v_new[2]; v4[2] = v_new[0];

      Triangle* tri1 = new Triangle(v1, tri0->GetAttribute());
      Triangle* tri2 = new Triangle(v2, tri0->GetAttribute());
      Triangle* tri3 = new Triangle(v3, tri0->GetAttribute());

      elements.Append(tri1);
      elements.Append(tri2);
      elements.Append(tri3);

      tri0->SetVertices(v4);

      // record the sequence of refinements
      unsigned code = tri0->GetTransform();
      tri1->ResetTransform(code);
      tri2->ResetTransform(code);
      tri3->ResetTransform(code);

      tri0->PushTransform(3);
      tri1->PushTransform(0);
      tri2->PushTransform(1);
      tri3->PushTransform(2);

      // set parent indices
      int coarse = FindCoarseElement(i);
      CoarseFineTr.embeddings[i] = Embedding(coarse);
      CoarseFineTr.embeddings.Append(Embedding(coarse));
      CoarseFineTr.embeddings.Append(Embedding(coarse));
      CoarseFineTr.embeddings.Append(Embedding(coarse));

      NumOfElements += 3;
   }
   else
   {
      MFEM_ABORT("Uniform refinement for now works only for triangles.");
   }
}

void Mesh::InitRefinementTransforms()
{
   // initialize CoarseFineTr
   CoarseFineTr.point_matrices.SetSize(0, 0, 0);
   CoarseFineTr.embeddings.SetSize(NumOfElements);
   for (int i = 0; i < NumOfElements; i++)
   {
      elements[i]->ResetTransform(0);
      CoarseFineTr.embeddings[i] = Embedding(i);
   }
}

int Mesh::FindCoarseElement(int i)
{
   int coarse;
   while ((coarse = CoarseFineTr.embeddings[i].parent) != i)
   {
      i = coarse;
   }
   return coarse;
}

const CoarseFineTransformations& Mesh::GetRefinementTransforms()
{
   MFEM_VERIFY(GetLastOperation() == Mesh::REFINE, "");

   if (ncmesh)
   {
      return ncmesh->GetRefinementTransforms();
   }

   if (!CoarseFineTr.point_matrices.SizeK())
   {
      if (BaseGeom == Geometry::TRIANGLE ||
          BaseGeom == Geometry::TETRAHEDRON)
      {
         std::map<unsigned, int> mat_no;
         mat_no[0] = 1; // identity

         // assign matrix indices to element transformations
         for (int i = 0; i < elements.Size(); i++)
         {
            int index = 0;
            unsigned code = elements[i]->GetTransform();
            if (code)
            {
               int &matrix = mat_no[code];
               if (!matrix) { matrix = mat_no.size(); }
               index = matrix-1;
            }
            CoarseFineTr.embeddings[i].matrix = index;
         }

         DenseTensor &pmats = CoarseFineTr.point_matrices;
         pmats.SetSize(Dim, Dim+1, mat_no.size());

         // calculate the point matrices used
         std::map<unsigned, int>::iterator it;
         for (it = mat_no.begin(); it != mat_no.end(); ++it)
         {
            if (BaseGeom == Geometry::TRIANGLE)
            {
               Triangle::GetPointMatrix(it->first, pmats(it->second-1));
            }
            else
            {
               Tetrahedron::GetPointMatrix(it->first, pmats(it->second-1));
            }
         }
      }
      else
      {
         MFEM_ABORT("Don't know how to construct CoarseFineTr.");
      }
   }

   // NOTE: quads and hexes already have trivial transformations ready
   return CoarseFineTr;
}

void Mesh::PrintXG(std::ostream &out) const
{
   MFEM_ASSERT(Dim==spaceDim, "2D Manifold meshes not supported");
   int i, j;
   Array<int> v;

   if (Dim == 2)
   {
      // Print the type of the mesh.
      if (Nodes == NULL)
      {
         out << "areamesh2\n\n";
      }
      else
      {
         out << "curved_areamesh2\n\n";
      }

      // Print the boundary elements.
      out << NumOfBdrElements << '\n';
      for (i = 0; i < NumOfBdrElements; i++)
      {
         boundary[i]->GetVertices(v);

         out << boundary[i]->GetAttribute();
         for (j = 0; j < v.Size(); j++)
         {
            out << ' ' << v[j] + 1;
         }
         out << '\n';
      }

      // Print the elements.
      out << NumOfElements << '\n';
      for (i = 0; i < NumOfElements; i++)
      {
         elements[i]->GetVertices(v);

         out << elements[i]->GetAttribute() << ' ' << v.Size();
         for (j = 0; j < v.Size(); j++)
         {
            out << ' ' << v[j] + 1;
         }
         out << '\n';
      }

      if (Nodes == NULL)
      {
         // Print the vertices.
         out << NumOfVertices << '\n';
         for (i = 0; i < NumOfVertices; i++)
         {
            out << vertices[i](0);
            for (j = 1; j < Dim; j++)
            {
               out << ' ' << vertices[i](j);
            }
            out << '\n';
         }
      }
      else
      {
         out << NumOfVertices << '\n';
         Nodes->Save(out);
      }
   }
   else  // ===== Dim != 2 =====
   {
      if (Nodes)
      {
         mfem_error("Mesh::PrintXG(...) : Curved mesh in 3D");
      }

      if (meshgen == 1)
      {
         int nv;
         const int *ind;

         out << "NETGEN_Neutral_Format\n";
         // print the vertices
         out << NumOfVertices << '\n';
         for (i = 0; i < NumOfVertices; i++)
         {
            for (j = 0; j < Dim; j++)
            {
               out << ' ' << vertices[i](j);
            }
            out << '\n';
         }

         // print the elements
         out << NumOfElements << '\n';
         for (i = 0; i < NumOfElements; i++)
         {
            nv = elements[i]->GetNVertices();
            ind = elements[i]->GetVertices();
            out << elements[i]->GetAttribute();
            for (j = 0; j < nv; j++)
            {
               out << ' ' << ind[j]+1;
            }
            out << '\n';
         }

         // print the boundary information.
         out << NumOfBdrElements << '\n';
         for (i = 0; i < NumOfBdrElements; i++)
         {
            nv = boundary[i]->GetNVertices();
            ind = boundary[i]->GetVertices();
            out << boundary[i]->GetAttribute();
            for (j = 0; j < nv; j++)
            {
               out << ' ' << ind[j]+1;
            }
            out << '\n';
         }
      }
      else if (meshgen == 2)  // TrueGrid
      {
         int nv;
         const int *ind;

         out << "TrueGrid\n"
             << "1 " << NumOfVertices << " " << NumOfElements
             << " 0 0 0 0 0 0 0\n"
             << "0 0 0 1 0 0 0 0 0 0 0\n"
             << "0 0 " << NumOfBdrElements << " 0 0 0 0 0 0 0 0 0 0 0 0 0\n"
             << "0.0 0.0 0.0 0 0 0.0 0.0 0 0.0\n"
             << "0 0 0 0 0 0 0 0 0 0 0 0 0 0 0 0\n";

         for (i = 0; i < NumOfVertices; i++)
            out << i+1 << " 0.0 " << vertices[i](0) << ' ' << vertices[i](1)
                << ' ' << vertices[i](2) << " 0.0\n";

         for (i = 0; i < NumOfElements; i++)
         {
            nv = elements[i]->GetNVertices();
            ind = elements[i]->GetVertices();
            out << i+1 << ' ' << elements[i]->GetAttribute();
            for (j = 0; j < nv; j++)
            {
               out << ' ' << ind[j]+1;
            }
            out << '\n';
         }

         for (i = 0; i < NumOfBdrElements; i++)
         {
            nv = boundary[i]->GetNVertices();
            ind = boundary[i]->GetVertices();
            out << boundary[i]->GetAttribute();
            for (j = 0; j < nv; j++)
            {
               out << ' ' << ind[j]+1;
            }
            out << " 1.0 1.0 1.0 1.0\n";
         }
      }
   }

   out << flush;
}

void Mesh::Print(std::ostream &out) const
{
   int i, j;

   if (NURBSext)
   {
      // general format
      NURBSext->Print(out);
      out << '\n';
      Nodes->Save(out);

      // patch-wise format
      // NURBSext->ConvertToPatches(*Nodes);
      // NURBSext->Print(out);

      return;
   }

   out << (ncmesh ? "MFEM mesh v1.1\n" : "MFEM mesh v1.0\n");

   // optional
   out <<
       "\n#\n# MFEM Geometry Types (see mesh/geom.hpp):\n#\n"
       "# POINT       = 0\n"
       "# SEGMENT     = 1\n"
       "# TRIANGLE    = 2\n"
       "# SQUARE      = 3\n"
       "# TETRAHEDRON = 4\n"
       "# CUBE        = 5\n"
       "#\n";

   out << "\ndimension\n" << Dim
       << "\n\nelements\n" << NumOfElements << '\n';
   for (i = 0; i < NumOfElements; i++)
   {
      PrintElement(elements[i], out);
   }

   out << "\nboundary\n" << NumOfBdrElements << '\n';
   for (i = 0; i < NumOfBdrElements; i++)
   {
      PrintElement(boundary[i], out);
   }

   if (ncmesh)
   {
      out << "\nvertex_parents\n";
      ncmesh->PrintVertexParents(out);

      out << "\ncoarse_elements\n";
      ncmesh->PrintCoarseElements(out);
   }

   out << "\nvertices\n" << NumOfVertices << '\n';
   if (Nodes == NULL)
   {
      out << spaceDim << '\n';
      for (i = 0; i < NumOfVertices; i++)
      {
         out << vertices[i](0);
         for (j = 1; j < spaceDim; j++)
         {
            out << ' ' << vertices[i](j);
         }
         out << '\n';
      }
      out.flush();
   }
   else
   {
      out << "\nnodes\n";
      Nodes->Save(out);
   }
}

void Mesh::PrintTopo(std::ostream &out,const Array<int> &e_to_k) const
{
   int i;
   Array<int> vert;

   out << "MFEM NURBS mesh v1.0\n";

   // optional
   out <<
       "\n#\n# MFEM Geometry Types (see mesh/geom.hpp):\n#\n"
       "# SEGMENT     = 1\n"
       "# SQUARE      = 3\n"
       "# CUBE        = 5\n"
       "#\n";

   out << "\ndimension\n" << Dim
       << "\n\nelements\n" << NumOfElements << '\n';
   for (i = 0; i < NumOfElements; i++)
   {
      PrintElement(elements[i], out);
   }

   out << "\nboundary\n" << NumOfBdrElements << '\n';
   for (i = 0; i < NumOfBdrElements; i++)
   {
      PrintElement(boundary[i], out);
   }

   out << "\nedges\n" << NumOfEdges << '\n';
   for (i = 0; i < NumOfEdges; i++)
   {
      edge_vertex->GetRow(i, vert);
      int ki = e_to_k[i];
      if (ki < 0)
      {
         ki = -1 - ki;
      }
      out << ki << ' ' << vert[0] << ' ' << vert[1] << '\n';
   }
   out << "\nvertices\n" << NumOfVertices << '\n';
}

void Mesh::PrintVTK(std::ostream &out)
{
   out <<
       "# vtk DataFile Version 3.0\n"
       "Generated by MFEM\n"
       "ASCII\n"
       "DATASET UNSTRUCTURED_GRID\n";

   if (Nodes == NULL)
   {
      out << "POINTS " << NumOfVertices << " double\n";
      for (int i = 0; i < NumOfVertices; i++)
      {
         out << vertices[i](0);
         int j;
         for (j = 1; j < spaceDim; j++)
         {
            out << ' ' << vertices[i](j);
         }
         for ( ; j < 3; j++)
         {
            out << ' ' << 0.0;
         }
         out << '\n';
      }
   }
   else
   {
      Array<int> vdofs(3);
      out << "POINTS " << Nodes->FESpace()->GetNDofs() << " double\n";
      for (int i = 0; i < Nodes->FESpace()->GetNDofs(); i++)
      {
         vdofs.SetSize(1);
         vdofs[0] = i;
         Nodes->FESpace()->DofsToVDofs(vdofs);
         out << (*Nodes)(vdofs[0]);
         int j;
         for (j = 1; j < spaceDim; j++)
         {
            out << ' ' << (*Nodes)(vdofs[j]);
         }
         for ( ; j < 3; j++)
         {
            out << ' ' << 0.0;
         }
         out << '\n';
      }
   }

   int order = -1;
   if (Nodes == NULL)
   {
      int size = 0;
      for (int i = 0; i < NumOfElements; i++)
      {
         size += elements[i]->GetNVertices() + 1;
      }
      out << "CELLS " << NumOfElements << ' ' << size << '\n';
      for (int i = 0; i < NumOfElements; i++)
      {
         const int *v = elements[i]->GetVertices();
         const int nv = elements[i]->GetNVertices();
         out << nv;
         for (int j = 0; j < nv; j++)
         {
            out << ' ' << v[j];
         }
         out << '\n';
      }
      order = 1;
   }
   else
   {
      Array<int> dofs;
      int size = 0;
      for (int i = 0; i < NumOfElements; i++)
      {
         Nodes->FESpace()->GetElementDofs(i, dofs);
         size += dofs.Size() + 1;
      }
      out << "CELLS " << NumOfElements << ' ' << size << '\n';
      const char *fec_name = Nodes->FESpace()->FEColl()->Name();
      if (!strcmp(fec_name, "Linear") ||
          !strcmp(fec_name, "H1_2D_P1") ||
          !strcmp(fec_name, "H1_3D_P1"))
      {
         order = 1;
      }
      else if (!strcmp(fec_name, "Quadratic") ||
               !strcmp(fec_name, "H1_2D_P2") ||
               !strcmp(fec_name, "H1_3D_P2"))
      {
         order = 2;
      }
      if (order == -1)
      {
         cerr << "Mesh::PrintVTK : can not save '"
              << fec_name << "' elements!" << endl;
         mfem_error();
      }
      for (int i = 0; i < NumOfElements; i++)
      {
         Nodes->FESpace()->GetElementDofs(i, dofs);
         out << dofs.Size();
         if (order == 1)
         {
            for (int j = 0; j < dofs.Size(); j++)
            {
               out << ' ' << dofs[j];
            }
         }
         else if (order == 2)
         {
            const int *vtk_mfem;
            switch (elements[i]->GetGeometryType())
            {
               case Geometry::TRIANGLE:
               case Geometry::SQUARE:
                  vtk_mfem = vtk_quadratic_hex; break; // identity map
               case Geometry::TETRAHEDRON:
                  vtk_mfem = vtk_quadratic_tet; break;
               case Geometry::CUBE:
               default:
                  vtk_mfem = vtk_quadratic_hex; break;
            }
            for (int j = 0; j < dofs.Size(); j++)
            {
               out << ' ' << dofs[vtk_mfem[j]];
            }
         }
         out << '\n';
      }
   }

   out << "CELL_TYPES " << NumOfElements << '\n';
   for (int i = 0; i < NumOfElements; i++)
   {
      int vtk_cell_type = 5;
      if (order == 1)
      {
         switch (elements[i]->GetGeometryType())
         {
            case Geometry::TRIANGLE:     vtk_cell_type = 5;   break;
            case Geometry::SQUARE:       vtk_cell_type = 9;   break;
            case Geometry::TETRAHEDRON:  vtk_cell_type = 10;  break;
            case Geometry::CUBE:         vtk_cell_type = 12;  break;
         }
      }
      else if (order == 2)
      {
         switch (elements[i]->GetGeometryType())
         {
            case Geometry::TRIANGLE:     vtk_cell_type = 22;  break;
            case Geometry::SQUARE:       vtk_cell_type = 28;  break;
            case Geometry::TETRAHEDRON:  vtk_cell_type = 24;  break;
            case Geometry::CUBE:         vtk_cell_type = 29;  break;
         }
      }

      out << vtk_cell_type << '\n';
   }

   // write attributes
   out << "CELL_DATA " << NumOfElements << '\n'
       << "SCALARS material int\n"
       << "LOOKUP_TABLE default\n";
   for (int i = 0; i < NumOfElements; i++)
   {
      out << elements[i]->GetAttribute() << '\n';
   }
   out.flush();
}

void Mesh::PrintVTK(std::ostream &out, int ref, int field_data)
{
   int np, nc, size;
   RefinedGeometry *RefG;
   DenseMatrix pmat;

   out <<
       "# vtk DataFile Version 3.0\n"
       "Generated by MFEM\n"
       "ASCII\n"
       "DATASET UNSTRUCTURED_GRID\n";

   // additional dataset information
   if (field_data)
   {
      out << "FIELD FieldData 1\n"
          << "MaterialIds " << 1 << " " << attributes.Size() << " int\n";
      for (int i = 0; i < attributes.Size(); i++)
      {
         out << ' ' << attributes[i];
      }
      out << '\n';
   }

   // count the points, cells, size
   np = nc = size = 0;
   for (int i = 0; i < GetNE(); i++)
   {
      int geom = GetElementBaseGeometry(i);
      int nv = Geometries.GetVertices(geom)->GetNPoints();
      RefG = GlobGeometryRefiner.Refine(geom, ref, 1);
      np += RefG->RefPts.GetNPoints();
      nc += RefG->RefGeoms.Size() / nv;
      size += (RefG->RefGeoms.Size() / nv) * (nv + 1);
   }
   out << "POINTS " << np << " double\n";
   // write the points
   for (int i = 0; i < GetNE(); i++)
   {
      RefG = GlobGeometryRefiner.Refine(
                GetElementBaseGeometry(i), ref, 1);

      GetElementTransformation(i)->Transform(RefG->RefPts, pmat);

      for (int j = 0; j < pmat.Width(); j++)
      {
         out << pmat(0, j) << ' ';
         if (pmat.Height() > 1)
         {
            out << pmat(1, j) << ' ';
            if (pmat.Height() > 2)
            {
               out << pmat(2, j);
            }
            else
            {
               out << 0.0;
            }
         }
         else
         {
            out << 0.0 << ' ' << 0.0;
         }
         out << '\n';
      }
   }

   // write the cells
   out << "CELLS " << nc << ' ' << size << '\n';
   np = 0;
   for (int i = 0; i < GetNE(); i++)
   {
      int geom = GetElementBaseGeometry(i);
      int nv = Geometries.GetVertices(geom)->GetNPoints();
      RefG = GlobGeometryRefiner.Refine(geom, ref, 1);
      Array<int> &RG = RefG->RefGeoms;

      for (int j = 0; j < RG.Size(); )
      {
         out << nv;
         for (int k = 0; k < nv; k++, j++)
         {
            out << ' ' << np + RG[j];
         }
         out << '\n';
      }
      np += RefG->RefPts.GetNPoints();
   }
   out << "CELL_TYPES " << nc << '\n';
   for (int i = 0; i < GetNE(); i++)
   {
      int geom = GetElementBaseGeometry(i);
      int nv = Geometries.GetVertices(geom)->GetNPoints();
      RefG = GlobGeometryRefiner.Refine(geom, ref, 1);
      Array<int> &RG = RefG->RefGeoms;
      int vtk_cell_type = 5;

      switch (geom)
      {
         case Geometry::SEGMENT:      vtk_cell_type = 3;   break;
         case Geometry::TRIANGLE:     vtk_cell_type = 5;   break;
         case Geometry::SQUARE:       vtk_cell_type = 9;   break;
         case Geometry::TETRAHEDRON:  vtk_cell_type = 10;  break;
         case Geometry::CUBE:         vtk_cell_type = 12;  break;
      }

      for (int j = 0; j < RG.Size(); j += nv)
      {
         out << vtk_cell_type << '\n';
      }
   }
   // write attributes (materials)
   out << "CELL_DATA " << nc << '\n'
       << "SCALARS material int\n"
       << "LOOKUP_TABLE default\n";
   for (int i = 0; i < GetNE(); i++)
   {
      int geom = GetElementBaseGeometry(i);
      int nv = Geometries.GetVertices(geom)->GetNPoints();
      RefG = GlobGeometryRefiner.Refine(geom, ref, 1);
      int attr = GetAttribute(i);
      for (int j = 0; j < RefG->RefGeoms.Size(); j += nv)
      {
         out << attr << '\n';
      }
   }

   Array<int> coloring;
   srand((unsigned)time(0));
   double a = double(rand()) / (double(RAND_MAX) + 1.);
   int el0 = (int)floor(a * GetNE());
   GetElementColoring(coloring, el0);
   out << "SCALARS element_coloring int\n"
       << "LOOKUP_TABLE default\n";
   for (int i = 0; i < GetNE(); i++)
   {
      int geom = GetElementBaseGeometry(i);
      int nv = Geometries.GetVertices(geom)->GetNPoints();
      RefG = GlobGeometryRefiner.Refine(geom, ref, 1);
      for (int j = 0; j < RefG->RefGeoms.Size(); j += nv)
      {
         out << coloring[i] + 1 << '\n';
      }
   }
   // prepare to write data
   out << "POINT_DATA " << np << '\n' << flush;
}

void Mesh::GetElementColoring(Array<int> &colors, int el0)
{
   int delete_el_to_el = (el_to_el) ? (0) : (1);
   const Table &el_el = ElementToElementTable();
   int num_el = GetNE(), stack_p, stack_top_p, max_num_col;
   Array<int> el_stack(num_el);

   const int *i_el_el = el_el.GetI();
   const int *j_el_el = el_el.GetJ();

   colors.SetSize(num_el);
   colors = -2;
   max_num_col = 1;
   stack_p = stack_top_p = 0;
   for (int el = el0; stack_top_p < num_el; el=(el+1)%num_el)
   {
      if (colors[el] != -2)
      {
         continue;
      }

      colors[el] = -1;
      el_stack[stack_top_p++] = el;

      for ( ; stack_p < stack_top_p; stack_p++)
      {
         int i = el_stack[stack_p];
         int num_nb = i_el_el[i+1] - i_el_el[i];
         if (max_num_col < num_nb + 1)
         {
            max_num_col = num_nb + 1;
         }
         for (int j = i_el_el[i]; j < i_el_el[i+1]; j++)
         {
            int k = j_el_el[j];
            if (colors[k] == -2)
            {
               colors[k] = -1;
               el_stack[stack_top_p++] = k;
            }
         }
      }
   }

   Array<int> col_marker(max_num_col);

   for (stack_p = 0; stack_p < stack_top_p; stack_p++)
   {
      int i = el_stack[stack_p], col;
      col_marker = 0;
      for (int j = i_el_el[i]; j < i_el_el[i+1]; j++)
      {
         col = colors[j_el_el[j]];
         if (col != -1)
         {
            col_marker[col] = 1;
         }
      }

      for (col = 0; col < max_num_col; col++)
         if (col_marker[col] == 0)
         {
            break;
         }

      colors[i] = col;
   }

   if (delete_el_to_el)
   {
      delete el_to_el;
      el_to_el = NULL;
   }
}

void Mesh::PrintWithPartitioning(int *partitioning, std::ostream &out,
                                 int elem_attr) const
{
   if (Dim != 3 && Dim != 2) { return; }

   int i, j, k, l, nv, nbe, *v;

   out << "MFEM mesh v1.0\n";

   // optional
   out <<
       "\n#\n# MFEM Geometry Types (see mesh/geom.hpp):\n#\n"
       "# POINT       = 0\n"
       "# SEGMENT     = 1\n"
       "# TRIANGLE    = 2\n"
       "# SQUARE      = 3\n"
       "# TETRAHEDRON = 4\n"
       "# CUBE        = 5\n"
       "#\n";

   out << "\ndimension\n" << Dim
       << "\n\nelements\n" << NumOfElements << '\n';
   for (i = 0; i < NumOfElements; i++)
   {
      out << int((elem_attr) ? partitioning[i]+1 : elements[i]->GetAttribute())
          << ' ' << elements[i]->GetGeometryType();
      nv = elements[i]->GetNVertices();
      v  = elements[i]->GetVertices();
      for (j = 0; j < nv; j++)
      {
         out << ' ' << v[j];
      }
      out << '\n';
   }
   nbe = 0;
   for (i = 0; i < faces_info.Size(); i++)
   {
      if ((l = faces_info[i].Elem2No) >= 0)
      {
         k = partitioning[faces_info[i].Elem1No];
         l = partitioning[l];
         if (k != l)
         {
            nbe += 2;
         }
      }
      else
      {
         nbe++;
      }
   }
   out << "\nboundary\n" << nbe << '\n';
   for (i = 0; i < faces_info.Size(); i++)
   {
      if ((l = faces_info[i].Elem2No) >= 0)
      {
         k = partitioning[faces_info[i].Elem1No];
         l = partitioning[l];
         if (k != l)
         {
            nv = faces[i]->GetNVertices();
            v  = faces[i]->GetVertices();
            out << k+1 << ' ' << faces[i]->GetGeometryType();
            for (j = 0; j < nv; j++)
            {
               out << ' ' << v[j];
            }
            out << '\n';
            out << l+1 << ' ' << faces[i]->GetGeometryType();
            for (j = nv-1; j >= 0; j--)
            {
               out << ' ' << v[j];
            }
            out << '\n';
         }
      }
      else
      {
         k = partitioning[faces_info[i].Elem1No];
         nv = faces[i]->GetNVertices();
         v  = faces[i]->GetVertices();
         out << k+1 << ' ' << faces[i]->GetGeometryType();
         for (j = 0; j < nv; j++)
         {
            out << ' ' << v[j];
         }
         out << '\n';
      }
   }
   out << "\nvertices\n" << NumOfVertices << '\n';
   if (Nodes == NULL)
   {
      out << spaceDim << '\n';
      for (i = 0; i < NumOfVertices; i++)
      {
         out << vertices[i](0);
         for (j = 1; j < spaceDim; j++)
         {
            out << ' ' << vertices[i](j);
         }
         out << '\n';
      }
      out.flush();
   }
   else
   {
      out << "\nnodes\n";
      Nodes->Save(out);
   }
}

void Mesh::PrintElementsWithPartitioning(int *partitioning,
                                         std::ostream &out,
                                         int interior_faces)
{
   MFEM_ASSERT(Dim == spaceDim, "2D Manifolds not supported\n");
   if (Dim != 3 && Dim != 2) { return; }

   int i, j, k, l, s;

   int nv;
   const int *ind;

   int *vcount = new int[NumOfVertices];
   for (i = 0; i < NumOfVertices; i++)
   {
      vcount[i] = 0;
   }
   for (i = 0; i < NumOfElements; i++)
   {
      nv = elements[i]->GetNVertices();
      ind = elements[i]->GetVertices();
      for (j = 0; j < nv; j++)
      {
         vcount[ind[j]]++;
      }
   }

   int *voff = new int[NumOfVertices+1];
   voff[0] = 0;
   for (i = 1; i <= NumOfVertices; i++)
   {
      voff[i] = vcount[i-1] + voff[i-1];
   }

   int **vown = new int*[NumOfVertices];
   for (i = 0; i < NumOfVertices; i++)
   {
      vown[i] = new int[vcount[i]];
   }

   // 2D
   if (Dim == 2)
   {
      int nv, nbe;
      int *ind;

      Table edge_el;
      Transpose(ElementToEdgeTable(), edge_el);

      // Fake printing of the elements.
      for (i = 0; i < NumOfElements; i++)
      {
         nv  = elements[i]->GetNVertices();
         ind = elements[i]->GetVertices();
         for (j = 0; j < nv; j++)
         {
            vcount[ind[j]]--;
            vown[ind[j]][vcount[ind[j]]] = i;
         }
      }

      for (i = 0; i < NumOfVertices; i++)
      {
         vcount[i] = voff[i+1] - voff[i];
      }

      nbe = 0;
      for (i = 0; i < edge_el.Size(); i++)
      {
         const int *el = edge_el.GetRow(i);
         if (edge_el.RowSize(i) > 1)
         {
            k = partitioning[el[0]];
            l = partitioning[el[1]];
            if (interior_faces || k != l)
            {
               nbe += 2;
            }
         }
         else
         {
            nbe++;
         }
      }

      // Print the type of the mesh and the boundary elements.
      out << "areamesh2\n\n" << nbe << '\n';

      for (i = 0; i < edge_el.Size(); i++)
      {
         const int *el = edge_el.GetRow(i);
         if (edge_el.RowSize(i) > 1)
         {
            k = partitioning[el[0]];
            l = partitioning[el[1]];
            if (interior_faces || k != l)
            {
               Array<int> ev;
               GetEdgeVertices(i,ev);
               out << k+1; // attribute
               for (j = 0; j < 2; j++)
                  for (s = 0; s < vcount[ev[j]]; s++)
                     if (vown[ev[j]][s] == el[0])
                     {
                        out << ' ' << voff[ev[j]]+s+1;
                     }
               out << '\n';
               out << l+1; // attribute
               for (j = 1; j >= 0; j--)
                  for (s = 0; s < vcount[ev[j]]; s++)
                     if (vown[ev[j]][s] == el[1])
                     {
                        out << ' ' << voff[ev[j]]+s+1;
                     }
               out << '\n';
            }
         }
         else
         {
            k = partitioning[el[0]];
            Array<int> ev;
            GetEdgeVertices(i,ev);
            out << k+1; // attribute
            for (j = 0; j < 2; j++)
               for (s = 0; s < vcount[ev[j]]; s++)
                  if (vown[ev[j]][s] == el[0])
                  {
                     out << ' ' << voff[ev[j]]+s+1;
                  }
            out << '\n';
         }
      }

      // Print the elements.
      out << NumOfElements << '\n';
      for (i = 0; i < NumOfElements; i++)
      {
         nv  = elements[i]->GetNVertices();
         ind = elements[i]->GetVertices();
         out << partitioning[i]+1 << ' '; // use subdomain number as attribute
         out << nv << ' ';
         for (j = 0; j < nv; j++)
         {
            out << ' ' << voff[ind[j]]+vcount[ind[j]]--;
            vown[ind[j]][vcount[ind[j]]] = i;
         }
         out << '\n';
      }

      for (i = 0; i < NumOfVertices; i++)
      {
         vcount[i] = voff[i+1] - voff[i];
      }

      // Print the vertices.
      out << voff[NumOfVertices] << '\n';
      for (i = 0; i < NumOfVertices; i++)
         for (k = 0; k < vcount[i]; k++)
         {
            for (j = 0; j < Dim; j++)
            {
               out << vertices[i](j) << ' ';
            }
            out << '\n';
         }
      out << flush;
      return;
   }

   //  Dim is 3
   if (meshgen == 1)
   {
      out << "NETGEN_Neutral_Format\n";
      // print the vertices
      out << voff[NumOfVertices] << '\n';
      for (i = 0; i < NumOfVertices; i++)
         for (k = 0; k < vcount[i]; k++)
         {
            for (j = 0; j < Dim; j++)
            {
               out << ' ' << vertices[i](j);
            }
            out << '\n';
         }

      // print the elements
      out << NumOfElements << '\n';
      for (i = 0; i < NumOfElements; i++)
      {
         nv = elements[i]->GetNVertices();
         ind = elements[i]->GetVertices();
         out << partitioning[i]+1; // use subdomain number as attribute
         for (j = 0; j < nv; j++)
         {
            out << ' ' << voff[ind[j]]+vcount[ind[j]]--;
            vown[ind[j]][vcount[ind[j]]] = i;
         }
         out << '\n';
      }

      for (i = 0; i < NumOfVertices; i++)
      {
         vcount[i] = voff[i+1] - voff[i];
      }

      // print the boundary information.
      int k, l, nbe;
      nbe = 0;
      for (i = 0; i < NumOfFaces; i++)
         if ((l = faces_info[i].Elem2No) >= 0)
         {
            k = partitioning[faces_info[i].Elem1No];
            l = partitioning[l];
            if (interior_faces || k != l)
            {
               nbe += 2;
            }
         }
         else
         {
            nbe++;
         }

      out << nbe << '\n';
      for (i = 0; i < NumOfFaces; i++)
         if ((l = faces_info[i].Elem2No) >= 0)
         {
            k = partitioning[faces_info[i].Elem1No];
            l = partitioning[l];
            if (interior_faces || k != l)
            {
               nv = faces[i]->GetNVertices();
               ind = faces[i]->GetVertices();
               out << k+1; // attribute
               for (j = 0; j < nv; j++)
                  for (s = 0; s < vcount[ind[j]]; s++)
                     if (vown[ind[j]][s] == faces_info[i].Elem1No)
                     {
                        out << ' ' << voff[ind[j]]+s+1;
                     }
               out << '\n';
               out << l+1; // attribute
               for (j = nv-1; j >= 0; j--)
                  for (s = 0; s < vcount[ind[j]]; s++)
                     if (vown[ind[j]][s] == faces_info[i].Elem2No)
                     {
                        out << ' ' << voff[ind[j]]+s+1;
                     }
               out << '\n';
            }
         }
         else
         {
            k = partitioning[faces_info[i].Elem1No];
            nv = faces[i]->GetNVertices();
            ind = faces[i]->GetVertices();
            out << k+1; // attribute
            for (j = 0; j < nv; j++)
               for (s = 0; s < vcount[ind[j]]; s++)
                  if (vown[ind[j]][s] == faces_info[i].Elem1No)
                  {
                     out << ' ' << voff[ind[j]]+s+1;
                  }
            out << '\n';
         }

      for (i = 0; i < NumOfVertices; i++)
      {
         delete [] vown[i];
      }
   }
   else if (meshgen == 2) // TrueGrid
   {
      // count the number of the boundary elements.
      int k, l, nbe;
      nbe = 0;
      for (i = 0; i < NumOfFaces; i++)
         if ((l = faces_info[i].Elem2No) >= 0)
         {
            k = partitioning[faces_info[i].Elem1No];
            l = partitioning[l];
            if (interior_faces || k != l)
            {
               nbe += 2;
            }
         }
         else
         {
            nbe++;
         }


      out << "TrueGrid\n"
          << "1 " << voff[NumOfVertices] << " " << NumOfElements
          << " 0 0 0 0 0 0 0\n"
          << "0 0 0 1 0 0 0 0 0 0 0\n"
          << "0 0 " << nbe << " 0 0 0 0 0 0 0 0 0 0 0 0 0\n"
          << "0.0 0.0 0.0 0 0 0.0 0.0 0 0.0\n"
          << "0 0 0 0 0 0 0 0 0 0 0 0 0 0 0 0\n";

      for (i = 0; i < NumOfVertices; i++)
         for (k = 0; k < vcount[i]; k++)
            out << voff[i]+k << " 0.0 " << vertices[i](0) << ' '
                << vertices[i](1) << ' ' << vertices[i](2) << " 0.0\n";

      for (i = 0; i < NumOfElements; i++)
      {
         nv = elements[i]->GetNVertices();
         ind = elements[i]->GetVertices();
         out << i+1 << ' ' << partitioning[i]+1; // partitioning as attribute
         for (j = 0; j < nv; j++)
         {
            out << ' ' << voff[ind[j]]+vcount[ind[j]]--;
            vown[ind[j]][vcount[ind[j]]] = i;
         }
         out << '\n';
      }

      for (i = 0; i < NumOfVertices; i++)
      {
         vcount[i] = voff[i+1] - voff[i];
      }

      // boundary elements
      for (i = 0; i < NumOfFaces; i++)
         if ((l = faces_info[i].Elem2No) >= 0)
         {
            k = partitioning[faces_info[i].Elem1No];
            l = partitioning[l];
            if (interior_faces || k != l)
            {
               nv = faces[i]->GetNVertices();
               ind = faces[i]->GetVertices();
               out << k+1; // attribute
               for (j = 0; j < nv; j++)
                  for (s = 0; s < vcount[ind[j]]; s++)
                     if (vown[ind[j]][s] == faces_info[i].Elem1No)
                     {
                        out << ' ' << voff[ind[j]]+s+1;
                     }
               out << " 1.0 1.0 1.0 1.0\n";
               out << l+1; // attribute
               for (j = nv-1; j >= 0; j--)
                  for (s = 0; s < vcount[ind[j]]; s++)
                     if (vown[ind[j]][s] == faces_info[i].Elem2No)
                     {
                        out << ' ' << voff[ind[j]]+s+1;
                     }
               out << " 1.0 1.0 1.0 1.0\n";
            }
         }
         else
         {
            k = partitioning[faces_info[i].Elem1No];
            nv = faces[i]->GetNVertices();
            ind = faces[i]->GetVertices();
            out << k+1; // attribute
            for (j = 0; j < nv; j++)
               for (s = 0; s < vcount[ind[j]]; s++)
                  if (vown[ind[j]][s] == faces_info[i].Elem1No)
                  {
                     out << ' ' << voff[ind[j]]+s+1;
                  }
            out << " 1.0 1.0 1.0 1.0\n";
         }
   }

   out << flush;

   delete [] vcount;
   delete [] voff;
   delete [] vown;
}

void Mesh::PrintSurfaces(const Table & Aface_face, std::ostream &out) const
{
   int i, j;

   if (NURBSext)
   {
      mfem_error("Mesh::PrintSurfaces"
                 " NURBS mesh is not supported!");
      return;
   }

   out << "MFEM mesh v1.0\n";

   // optional
   out <<
       "\n#\n# MFEM Geometry Types (see mesh/geom.hpp):\n#\n"
       "# POINT       = 0\n"
       "# SEGMENT     = 1\n"
       "# TRIANGLE    = 2\n"
       "# SQUARE      = 3\n"
       "# TETRAHEDRON = 4\n"
       "# CUBE        = 5\n"
       "#\n";

   out << "\ndimension\n" << Dim
       << "\n\nelements\n" << NumOfElements << '\n';
   for (i = 0; i < NumOfElements; i++)
   {
      PrintElement(elements[i], out);
   }

   out << "\nboundary\n" << Aface_face.Size_of_connections() << '\n';
   const int * const i_AF_f = Aface_face.GetI();
   const int * const j_AF_f = Aface_face.GetJ();

   for (int iAF=0; iAF < Aface_face.Size(); ++iAF)
      for (const int * iface = j_AF_f + i_AF_f[iAF]; iface < j_AF_f + i_AF_f[iAF+1];
           ++iface)
      {
         out << iAF+1 << ' ';
         PrintElementWithoutAttr(faces[*iface],out);
      }

   out << "\nvertices\n" << NumOfVertices << '\n';
   if (Nodes == NULL)
   {
      out << spaceDim << '\n';
      for (i = 0; i < NumOfVertices; i++)
      {
         out << vertices[i](0);
         for (j = 1; j < spaceDim; j++)
         {
            out << ' ' << vertices[i](j);
         }
         out << '\n';
      }
      out.flush();
   }
   else
   {
      out << "\nnodes\n";
      Nodes->Save(out);
   }
}

void Mesh::ScaleSubdomains(double sf)
{
   int i,j,k;
   Array<int> vert;
   DenseMatrix pointmat;
   int na = attributes.Size();
   double *cg = new double[na*spaceDim];
   int *nbea = new int[na];

   int *vn = new int[NumOfVertices];
   for (i = 0; i < NumOfVertices; i++)
   {
      vn[i] = 0;
   }
   for (i = 0; i < na; i++)
   {
      for (j = 0; j < spaceDim; j++)
      {
         cg[i*spaceDim+j] = 0.0;
      }
      nbea[i] = 0;
   }

   for (i = 0; i < NumOfElements; i++)
   {
      GetElementVertices(i, vert);
      for (k = 0; k < vert.Size(); k++)
      {
         vn[vert[k]] = 1;
      }
   }

   for (i = 0; i < NumOfElements; i++)
   {
      int bea = GetAttribute(i)-1;
      GetPointMatrix(i, pointmat);
      GetElementVertices(i, vert);

      for (k = 0; k < vert.Size(); k++)
         if (vn[vert[k]] == 1)
         {
            nbea[bea]++;
            for (j = 0; j < spaceDim; j++)
            {
               cg[bea*spaceDim+j] += pointmat(j,k);
            }
            vn[vert[k]] = 2;
         }
   }

   for (i = 0; i < NumOfElements; i++)
   {
      int bea = GetAttribute(i)-1;
      GetElementVertices (i, vert);

      for (k = 0; k < vert.Size(); k++)
         if (vn[vert[k]])
         {
            for (j = 0; j < spaceDim; j++)
               vertices[vert[k]](j) = sf*vertices[vert[k]](j) +
                                      (1-sf)*cg[bea*spaceDim+j]/nbea[bea];
            vn[vert[k]] = 0;
         }
   }

   delete [] cg;
   delete [] nbea;
   delete [] vn;
}

void Mesh::ScaleElements(double sf)
{
   int i,j,k;
   Array<int> vert;
   DenseMatrix pointmat;
   int na = NumOfElements;
   double *cg = new double[na*spaceDim];
   int *nbea = new int[na];

   int *vn = new int[NumOfVertices];
   for (i = 0; i < NumOfVertices; i++)
   {
      vn[i] = 0;
   }
   for (i = 0; i < na; i++)
   {
      for (j = 0; j < spaceDim; j++)
      {
         cg[i*spaceDim+j] = 0.0;
      }
      nbea[i] = 0;
   }

   for (i = 0; i < NumOfElements; i++)
   {
      GetElementVertices(i, vert);
      for (k = 0; k < vert.Size(); k++)
      {
         vn[vert[k]] = 1;
      }
   }

   for (i = 0; i < NumOfElements; i++)
   {
      int bea = i;
      GetPointMatrix(i, pointmat);
      GetElementVertices(i, vert);

      for (k = 0; k < vert.Size(); k++)
         if (vn[vert[k]] == 1)
         {
            nbea[bea]++;
            for (j = 0; j < spaceDim; j++)
            {
               cg[bea*spaceDim+j] += pointmat(j,k);
            }
            vn[vert[k]] = 2;
         }
   }

   for (i = 0; i < NumOfElements; i++)
   {
      int bea = i;
      GetElementVertices(i, vert);

      for (k = 0; k < vert.Size(); k++)
         if (vn[vert[k]])
         {
            for (j = 0; j < spaceDim; j++)
               vertices[vert[k]](j) = sf*vertices[vert[k]](j) +
                                      (1-sf)*cg[bea*spaceDim+j]/nbea[bea];
            vn[vert[k]] = 0;
         }
   }

   delete [] cg;
   delete [] nbea;
   delete [] vn;
}

void Mesh::Transform(void (*f)(const Vector&, Vector&))
{
   // TODO: support for different new spaceDim.
   if (Nodes == NULL)
   {
      Vector vold(spaceDim), vnew(NULL, spaceDim);
      for (int i = 0; i < vertices.Size(); i++)
      {
         for (int j = 0; j < spaceDim; j++)
         {
            vold(j) = vertices[i](j);
         }
         vnew.SetData(vertices[i]());
         (*f)(vold, vnew);
      }
   }
   else
   {
      GridFunction xnew(Nodes->FESpace());
      VectorFunctionCoefficient f_pert(spaceDim, f);
      xnew.ProjectCoefficient(f_pert);
      *Nodes = xnew;
   }
}

void Mesh::Transform(VectorCoefficient &deformation)
{
   MFEM_VERIFY(spaceDim == deformation.GetVDim(),
               "incompatible vector dimensions");
   if (Nodes == NULL)
   {
      LinearFECollection fec;
      FiniteElementSpace fes(this, &fec, spaceDim, Ordering::byVDIM);
      GridFunction xnew(&fes);
      xnew.ProjectCoefficient(deformation);
      for (int i = 0; i < NumOfVertices; i++)
         for (int d = 0; d < spaceDim; d++)
         {
            vertices[i](d) = xnew(d + spaceDim*i);
         }
   }
   else
   {
      GridFunction xnew(Nodes->FESpace());
      xnew.ProjectCoefficient(deformation);
      *Nodes = xnew;
   }
}

void Mesh::RemoveUnusedVertices()
{
   if (NURBSext || ncmesh) { return; }

   Array<int> v2v(GetNV());
   v2v = -1;
   for (int i = 0; i < GetNE(); i++)
   {
      Element *el = GetElement(i);
      int nv = el->GetNVertices();
      int *v = el->GetVertices();
      for (int j = 0; j < nv; j++)
      {
         v2v[v[j]] = 0;
      }
   }
   for (int i = 0; i < GetNBE(); i++)
   {
      Element *el = GetBdrElement(i);
      int *v = el->GetVertices();
      int nv = el->GetNVertices();
      for (int j = 0; j < nv; j++)
      {
         v2v[v[j]] = 0;
      }
   }
   int num_vert = 0;
   for (int i = 0; i < v2v.Size(); i++)
   {
      if (v2v[i] == 0)
      {
         vertices[num_vert] = vertices[i];
         v2v[i] = num_vert++;
      }
   }

   if (num_vert == v2v.Size()) { return; }

   Vector nodes_by_element;
   Array<int> vdofs;
   if (Nodes)
   {
      int s = 0;
      for (int i = 0; i < GetNE(); i++)
      {
         Nodes->FESpace()->GetElementVDofs(i, vdofs);
         s += vdofs.Size();
      }
      nodes_by_element.SetSize(s);
      s = 0;
      for (int i = 0; i < GetNE(); i++)
      {
         Nodes->FESpace()->GetElementVDofs(i, vdofs);
         Nodes->GetSubVector(vdofs, &nodes_by_element(s));
         s += vdofs.Size();
      }
   }
   vertices.SetSize(num_vert);
   NumOfVertices = num_vert;
   for (int i = 0; i < GetNE(); i++)
   {
      Element *el = GetElement(i);
      int *v = el->GetVertices();
      int nv = el->GetNVertices();
      for (int j = 0; j < nv; j++)
      {
         v[j] = v2v[v[j]];
      }
   }
   for (int i = 0; i < GetNBE(); i++)
   {
      Element *el = GetBdrElement(i);
      int *v = el->GetVertices();
      int nv = el->GetNVertices();
      for (int j = 0; j < nv; j++)
      {
         v[j] = v2v[v[j]];
      }
   }
   DeleteTables();
   if (Dim > 1)
   {
      // generate el_to_edge, be_to_edge (2D), bel_to_edge (3D)
      el_to_edge = new Table;
      NumOfEdges = GetElementToEdgeTable(*el_to_edge, be_to_edge);
   }
   if (Dim > 2)
   {
      // generate el_to_face, be_to_face
      GetElementToFaceTable();
   }
   // Update faces and faces_info
   GenerateFaces();
   if (Nodes)
   {
      Nodes->FESpace()->Update();
      Nodes->Update();
      int s = 0;
      for (int i = 0; i < GetNE(); i++)
      {
         Nodes->FESpace()->GetElementVDofs(i, vdofs);
         Nodes->SetSubVector(vdofs, &nodes_by_element(s));
         s += vdofs.Size();
      }
   }
}

void Mesh::RemoveInternalBoundaries()
{
   if (NURBSext || ncmesh) { return; }

   int num_bdr_elem = 0;
   int new_bel_to_edge_nnz = 0;
   for (int i = 0; i < GetNBE(); i++)
   {
      if (FaceIsInterior(GetBdrElementEdgeIndex(i)))
      {
         FreeElement(boundary[i]);
      }
      else
      {
         num_bdr_elem++;
         if (Dim == 3)
         {
            new_bel_to_edge_nnz += bel_to_edge->RowSize(i);
         }
      }
   }

   if (num_bdr_elem == GetNBE()) { return; }

   Array<Element *> new_boundary(num_bdr_elem);
   Array<int> new_be_to_edge, new_be_to_face;
   Table *new_bel_to_edge = NULL;
   new_boundary.SetSize(0);
   if (Dim == 2)
   {
      new_be_to_edge.Reserve(num_bdr_elem);
   }
   else if (Dim == 3)
   {
      new_be_to_face.Reserve(num_bdr_elem);
      new_bel_to_edge = new Table;
      new_bel_to_edge->SetDims(num_bdr_elem, new_bel_to_edge_nnz);
   }
   for (int i = 0; i < GetNBE(); i++)
   {
      if (!FaceIsInterior(GetBdrElementEdgeIndex(i)))
      {
         new_boundary.Append(boundary[i]);
         if (Dim == 2)
         {
            new_be_to_edge.Append(be_to_edge[i]);
         }
         else if (Dim == 3)
         {
            int row = new_be_to_face.Size();
            new_be_to_face.Append(be_to_face[i]);
            int *e = bel_to_edge->GetRow(i);
            int ne = bel_to_edge->RowSize(i);
            int *new_e = new_bel_to_edge->GetRow(row);
            for (int j = 0; j < ne; j++)
            {
               new_e[j] = e[j];
            }
            new_bel_to_edge->GetI()[row+1] = new_bel_to_edge->GetI()[row] + ne;
         }
      }
   }

   NumOfBdrElements = new_boundary.Size();
   mfem::Swap(boundary, new_boundary);

   if (Dim == 2)
   {
      mfem::Swap(be_to_edge, new_be_to_edge);
   }
   else if (Dim == 3)
   {
      mfem::Swap(be_to_face, new_be_to_face);
      delete bel_to_edge;
      bel_to_edge = new_bel_to_edge;
   }

   Array<int> attribs(num_bdr_elem);
   for (int i = 0; i < attribs.Size(); i++)
   {
      attribs[i] = GetBdrAttribute(i);
   }
   attribs.Sort();
   attribs.Unique();
   bdr_attributes.DeleteAll();
   attribs.Copy(bdr_attributes);
}

void Mesh::FreeElement(Element *E)
{
#ifdef MFEM_USE_MEMALLOC
   if (E)
   {
      if (E->GetType() == Element::TETRAHEDRON)
      {
         TetMemory.Free((Tetrahedron*) E);
      }
      else
      {
         delete E;
      }
   }
#else
   delete E;
#endif
}

std::ostream &operator<<(std::ostream &out, const Mesh &mesh)
{
   mesh.Print(out);
   return out;
}


NodeExtrudeCoefficient::NodeExtrudeCoefficient(const int dim, const int _n,
                                               const double _s)
   : VectorCoefficient(dim), n(_n), s(_s), tip(p, dim-1)
{
}

void NodeExtrudeCoefficient::Eval(Vector &V, ElementTransformation &T,
                                  const IntegrationPoint &ip)
{
   V.SetSize(vdim);
   T.Transform(ip, tip);
   V(0) = p[0];
   if (vdim == 2)
   {
      V(1) = s * ((ip.y + layer) / n);
   }
   else
   {
      V(1) = p[1];
      V(2) = s * ((ip.z + layer) / n);
   }
}


Mesh *Extrude1D(Mesh *mesh, const int ny, const double sy, const bool closed)
{
   if (mesh->Dimension() != 1)
   {
      cerr << "Extrude1D : Not a 1D mesh!" << endl;
      mfem_error();
   }

   int nvy = (closed) ? (ny) : (ny + 1);
   int nvt = mesh->GetNV() * nvy;

   Mesh *mesh2d;

   if (closed)
   {
      mesh2d = new Mesh(2, nvt, mesh->GetNE()*ny, mesh->GetNBE()*ny);
   }
   else
      mesh2d = new Mesh(2, nvt, mesh->GetNE()*ny,
                        mesh->GetNBE()*ny+2*mesh->GetNE());

   // vertices
   double vc[2];
   for (int i = 0; i < mesh->GetNV(); i++)
   {
      vc[0] = mesh->GetVertex(i)[0];
      for (int j = 0; j < nvy; j++)
      {
         vc[1] = sy * (double(j) / ny);
         mesh2d->AddVertex(vc);
      }
   }
   // elements
   Array<int> vert;
   for (int i = 0; i < mesh->GetNE(); i++)
   {
      const Element *elem = mesh->GetElement(i);
      elem->GetVertices(vert);
      const int attr = elem->GetAttribute();
      for (int j = 0; j < ny; j++)
      {
         int qv[4];
         qv[0] = vert[0] * nvy + j;
         qv[1] = vert[1] * nvy + j;
         qv[2] = vert[1] * nvy + (j + 1) % nvy;
         qv[3] = vert[0] * nvy + (j + 1) % nvy;

         mesh2d->AddQuad(qv, attr);
      }
   }
   // 2D boundary from the 1D boundary
   for (int i = 0; i < mesh->GetNBE(); i++)
   {
      const Element *elem = mesh->GetBdrElement(i);
      elem->GetVertices(vert);
      const int attr = elem->GetAttribute();
      for (int j = 0; j < ny; j++)
      {
         int sv[2];
         sv[0] = vert[0] * nvy + j;
         sv[1] = vert[0] * nvy + (j + 1) % nvy;

         if (attr%2)
         {
            Swap<int>(sv[0], sv[1]);
         }

         mesh2d->AddBdrSegment(sv, attr);
      }
   }

   if (!closed)
   {
      // 2D boundary from the 1D elements (bottom + top)
      int nba = (mesh->bdr_attributes.Size() > 0 ?
                 mesh->bdr_attributes.Max() : 0);
      for (int i = 0; i < mesh->GetNE(); i++)
      {
         const Element *elem = mesh->GetElement(i);
         elem->GetVertices(vert);
         const int attr = nba + elem->GetAttribute();
         int sv[2];
         sv[0] = vert[0] * nvy;
         sv[1] = vert[1] * nvy;

         mesh2d->AddBdrSegment(sv, attr);

         sv[0] = vert[1] * nvy + ny;
         sv[1] = vert[0] * nvy + ny;

         mesh2d->AddBdrSegment(sv, attr);
      }
   }

   mesh2d->FinalizeQuadMesh(1, 0, false);

   GridFunction *nodes = mesh->GetNodes();
   if (nodes)
   {
      // duplicate the fec of the 1D mesh so that it can be deleted safely
      // along with its nodes, fes and fec
      FiniteElementCollection *fec2d = NULL;
      FiniteElementSpace *fes2d;
      const char *name = nodes->FESpace()->FEColl()->Name();
      string cname = name;
      if (cname == "Linear")
      {
         fec2d = new LinearFECollection;
      }
      else if (cname == "Quadratic")
      {
         fec2d = new QuadraticFECollection;
      }
      else if (cname == "Cubic")
      {
         fec2d = new CubicFECollection;
      }
      else if (!strncmp(name, "H1_", 3))
      {
         fec2d = new H1_FECollection(atoi(name + 7), 2);
      }
      else if (!strncmp(name, "L2_T", 4))
      {
         fec2d = new L2_FECollection(atoi(name + 10), 2, atoi(name + 4));
      }
      else if (!strncmp(name, "L2_", 3))
      {
         fec2d = new L2_FECollection(atoi(name + 7), 2);
      }
      else
      {
         delete mesh2d;
         cerr << "Extrude1D : The mesh uses unknown FE collection : "
              << cname << endl;
         mfem_error();
      }
      fes2d = new FiniteElementSpace(mesh2d, fec2d, 2);
      mesh2d->SetNodalFESpace(fes2d);
      GridFunction *nodes2d = mesh2d->GetNodes();
      nodes2d->MakeOwner(fec2d);

      NodeExtrudeCoefficient ecoeff(2, ny, sy);
      Vector lnodes;
      Array<int> vdofs2d;
      for (int i = 0; i < mesh->GetNE(); i++)
      {
         ElementTransformation &T = *mesh->GetElementTransformation(i);
         for (int j = ny-1; j >= 0; j--)
         {
            fes2d->GetElementVDofs(i*ny+j, vdofs2d);
            lnodes.SetSize(vdofs2d.Size());
            ecoeff.SetLayer(j);
            fes2d->GetFE(i*ny+j)->Project(ecoeff, T, lnodes);
            nodes2d->SetSubVector(vdofs2d, lnodes);
         }
      }
   }
   return mesh2d;
}

}<|MERGE_RESOLUTION|>--- conflicted
+++ resolved
@@ -2650,12 +2650,9 @@
          {
             vertices[j](i) = vert_val(j);
          }
-<<<<<<< HEAD
 
          // TODO: maybe introduce Mesh::NODE_REORDER operation and FESpace::
          // NodeReorderMatrix and do Nodes->Update() instead of DoNodeReorder?
-=======
->>>>>>> 5149aee5
       }
    }
 
