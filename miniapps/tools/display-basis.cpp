// Copyright (c) 2010, Lawrence Livermore National Security, LLC. Produced at
// the Lawrence Livermore National Laboratory. LLNL-CODE-443211. All Rights
// reserved. See file COPYRIGHT for details.
//
// This file is part of the MFEM library. For more information and source code
// availability see http://mfem.org.
//
// MFEM is free software; you can redistribute it and/or modify it under the
// terms of the GNU Lesser General Public License (as published by the Free
// Software Foundation) version 2.1 dated February 1999.
//
//      ----------------------------------------------------------------
//      Display Basis Miniapp:  Visualize finite element basis functions
//      ----------------------------------------------------------------
//
// This miniapp visualizes various types of finite element basis functions on a
// single mesh element in 1D, 2D and 3D. The order and the type of finite
// element space can be changed, and the mesh element is either the reference
// one, or a simple transformation of it. Dynamic creation and interaction with
// multiple GLVis windows is demonstrated.
//
// Compile with: make display-basis
//
// Sample runs:  display-basis
//               display_basis -e 2 -b 3 -o 3
//               display-basis -e 5 -b 1 -o 1

#include "mfem.hpp"
#include "../common/fem_extras.hpp"
#include "../common/mesh_extras.hpp"
#include <vector>
#include <iostream>

using namespace std;
using namespace mfem;
using namespace mfem::miniapps;

// Data structure used to collect visualization window layout parameters
struct VisWinLayout
{
   int nx;
   int ny;
   int w;
   int h;
};

// Data structure used to define simple coordinate transformations
struct DeformationData
{
   double uniformScale;

   int    squeezeAxis;
   double squeezeFactor;

   int    shearAxis;
   Vector shearVec;
};

/** The Deformation class implements three simple coordinate transformations:
    Uniform Scaling:
      u = a v for a scalar constant 'a'

    Compression or Squeeze (along a coordinate axis):
          / 1/b 0 \            / 1/b 0  0 \     for a scalar constant b
      u = \ 0   b / v   or u = |  0  c  0 | v,  and c = sqrt(b)
                               \  0  0  c /     the axis can also be chosen

    Shear:
      u = v + v_i * s where 's' is the shear vector
                        and 'i' is the shear axis
*/
class Deformation : public VectorCoefficient
{
public:

   enum DefType {INVALID, UNIFORM, SQUEEZE, SHEAR};

   Deformation(int dim, DefType dType, const DeformationData & data)
      : VectorCoefficient(dim), dim_(dim), dType_(dType), data_(data) {}

   void Eval(Vector &v, ElementTransformation &T, const IntegrationPoint &ip);

private:
   void Def1D(const Vector & u, Vector & v);
   void Def2D(const Vector & u, Vector & v);
   void Def3D(const Vector & u, Vector & v);

   int     dim_;
   DefType dType_;
   const DeformationData & data_;
};

string   elemTypeStr(const Element::Type & eType);
inline bool elemIs1D(const Element::Type & eType);
inline bool elemIs2D(const Element::Type & eType);
inline bool elemIs3D(const Element::Type & eType);

string   basisTypeStr(char bType);
inline bool basisIs1D(char bType);
inline bool basisIs2D(char bType);
inline bool basisIs3D(char bType);

string mapTypeStr(int mType);

int update_basis(vector<socketstream*> & sock, const VisWinLayout & vwl,
                 Element::Type e, char bType, int bOrder, int mType,
                 Deformation::DefType dType, const DeformationData & defData,
                 bool visualization);

int main(int argc, char *argv[])
{
   // Parse command-line options.
   Element::Type eType  = Element::TRIANGLE;
   char          bType  = 'h';
   int           bOrder = 2;
   int           mType  = 0;

   int eInt = -1;
   int bInt = -1;

   VisWinLayout vwl;
   vwl.nx = 5;
   vwl.ny = 3;
   vwl.w  = 250;
   vwl.h  = 250;

   Deformation::DefType dType = Deformation::INVALID;
   DeformationData defData;

   bool visualization = true;

   vector<socketstream*> sock;

   OptionsParser args(argc, argv);
   args.AddOption(&eInt, "-e", "--elem-type",
                  "Element Type: (1-Segment, 2-Triangle, 3-Quadrilateral, "
                  "4-Tetrahedron, 5-Hexahedron)");
   args.AddOption(&bInt, "-b", "--basis-type",
                  "Basis Function Type (0-H1, 1-Nedelec, 2-Raviart-Thomas, "
                  "3-L2, 4-Fixed Order Cont.,\n\t5-Gaussian Discontinuous (2D),"
                  " 6-Crouzeix-Raviart)");
   args.AddOption(&bOrder, "-o", "--order", "Basis function order");
   args.AddOption(&vwl.nx, "-nx", "--num-win-x",
                  "Number of Viz windows in X");
   args.AddOption(&vwl.ny, "-ny", "--num-win-y",
                  "Number of Viz windows in y");
   args.AddOption(&vwl.w, "-w", "--width",
                  "Width of Viz windows");
   args.AddOption(&vwl.h, "-h", "--height",
                  "Height of Viz windows");
   args.AddOption(&visualization, "-vis", "--visualization", "-no-vis",
                  "--no-visualization",
                  "Enable or disable GLVis visualization.");
   args.Parse();
   if (!args.Good())
   {
      args.PrintUsage(cout);
      return 1;
   }
   {
      args.PrintOptions(cout);
   }
   if ( eInt > 0 && eInt < 6 )
   {
      eType = (Element::Type)eInt;
   }
   switch (bInt)
   {
      case 0:
         bType = 'h';
         break;
      case 1:
         bType = 'n';
         break;
      case 2:
         bType = 'r';
         break;
      case 3:
         bType = 'l';
         break;
      case 4:
         bType = 'f';
         break;
      case 5:
         bType = 'g';
         break;
      case 6:
         bType = 'c';
         break;
      default:
         bType = 'h';
   }

   // Collect user input
   bool print_char = true;
   while (true)
   {
      if (print_char)
      {
         cout << endl;
         cout << "Element Type:          " << elemTypeStr(eType) << endl;
         cout << "Basis Type:            " << basisTypeStr(bType) << endl;;
         cout << "Basis function order:  " << bOrder << endl;
         cout << "Map Type:              " << mapTypeStr(mType) << endl;
      }
      if ( update_basis(sock, vwl, eType, bType, bOrder, mType,
                        dType, defData, visualization) )
      {
         cerr << "Invalid combination of basis info (try again)" << endl;
      }

      if (!visualization) { break; }

      print_char = false;
      cout << endl;
      cout << "What would you like to do?\n"
           "q) Quit\n"
           "c) Close Windows and Quit\n"
           "e) Change Element Type\n"
           "b) Change Basis Type\n";
      if ( bType == 'h' || bType == 'p' || bType == 'n' || bType == 'r' ||
           bType == 'l' || bType == 'f' || bType == 'g' )
      {
         cout << "o) Change Basis Order\n";
      }
      // The following is disabled pending updates to GLVis
      if ( bType == 'l' && false )
      {
         cout << "m) Change Map Type\n";
      }
      cout << "t) Transform Element\n";
      cout << "--> " << flush;
      char mk;
      cin >> mk;

      if (mk == 'q')
      {
         break;
      }
      if (mk == 'c')
      {
         for (unsigned int i=0; i<sock.size(); i++)
         {
            *sock[i] << "keys q";
         }
         break;
      }
      if (mk == 'e')
      {
         eInt = 0;
         cout << "valid element types:\n";
         if ( basisIs1D(bType) )
         {
            cout <<
                 "1) Segment\n";
         }
         if ( basisIs2D(bType) )
         {
            cout <<
                 "2) Triangle\n"
                 "3) Quadrilateral\n";
         }
         if ( basisIs3D(bType) )
         {
            cout <<
                 "4) Tetrahedron\n"
                 "5) Hexahedron\n";
         }
         cout << "enter new element type --> " << flush;
         cin >> eInt;
         if ( eInt <= 0 || eInt > 5 )
         {
            cout << "invalid element type \"" << eInt << "\"" << endl << flush;
         }
         else if ( (elemIs1D((Element::Type)eInt) && basisIs1D(bType)) ||
                   (elemIs2D((Element::Type)eInt) && basisIs2D(bType)) ||
                   (elemIs3D((Element::Type)eInt) && basisIs3D(bType)) )
         {
            if ( (elemIs1D((Element::Type)eInt) && !elemIs1D(eType)) ||
                 (elemIs2D((Element::Type)eInt) && !elemIs2D(eType)) ||
                 (elemIs3D((Element::Type)eInt) && !elemIs3D(eType)) )
            {
               dType = Deformation::INVALID;
            }
            eType = (Element::Type)eInt;

            print_char = true;
         }
         else
         {
            cout << "invalid element type \"" << eInt <<
                 "\" for basis type \"" << basisTypeStr(bType) << "\"." << endl;
         }
      }
      if (mk == 'b')
      {
         char bChar = 0;
         cout << "valid basis types:\n";
         cout << "h) H1 Finite Element\n";
         cout << "p) H1 Positive Finite Element\n";
         if ( elemIs2D(eType) || elemIs3D(eType) )
         {
            cout << "n) Nedelec Finite Element\n";
            cout << "r) Raviart-Thomas Finite Element\n";
         }
         cout << "l) L2 Finite Element\n";
         if ( elemIs1D(eType) || elemIs2D(eType) )
         {
            cout << "c) Crouzeix-Raviart Finite Element\n";
         }
         cout << "f) Fixed Order Continuous Finite Element\n";
         if ( elemIs2D(eType) )
         {
            cout << "g) Gauss Discontinuous Finite Element\n";
         }
         cout << "enter new basis type --> " << flush;
         cin >> bChar;
         if ( bChar == 'h' || bChar == 'p' || bChar == 'l' || bChar == 'f' ||
              ((bChar == 'n' || bChar == 'r') &&
               (elemIs2D(eType) || elemIs3D(eType))) ||
              (bChar == 'c' && (elemIs1D(eType) || elemIs2D(eType))) ||
              (bChar == 'g' && elemIs2D(eType)))
         {
            bType = bChar;
            if ( bType == 'h' )
            {
               mType = FiniteElement::VALUE;
            }
            else if ( bType == 'p' )
            {
               mType = FiniteElement::VALUE;
            }
            else if ( bType == 'n' )
            {
               mType = FiniteElement::H_CURL;
            }
            else if ( bType == 'r' )
            {
               mType = FiniteElement::H_DIV;
            }
            else if ( bType == 'l' )
            {
               if ( mType != FiniteElement::VALUE &&
                    mType != FiniteElement::INTEGRAL )
               {
                  mType = FiniteElement::VALUE;
               }
            }
            else if ( bType == 'c' )
            {
               bOrder = 1;
               mType  = FiniteElement::VALUE;
            }
            else if ( bType == 'f' )
            {
               if ( bOrder < 1 || bOrder > 3)
               {
                  bOrder = 1;
               }
               mType  = FiniteElement::VALUE;
            }
            else if ( bType == 'g' )
            {
               if ( bOrder < 1 || bOrder > 2)
               {
                  bOrder = 1;
               }
               mType  = FiniteElement::VALUE;
            }
            print_char = true;
         }
         else
         {
            cout << "invalid basis type \"" << bChar << "\"." << endl;
         }
      }
      if (mk == 'm' && bType == 'l')
      {
         int mInt = 0;
         cout << "valid map types:\n"
              "0) VALUE\n"
              "1) INTEGRAL\n";
         cout << "enter new map type --> " << flush;
         cin >> mInt;
         if (mInt >=0 && mInt <= 1)
         {
            mType = mInt;
            print_char = true;
         }
         else
         {
            cout << "invalid map type \"" << mInt << "\"." << endl;
         }
      }
      if (mk == 'o')
      {
         int oInt = 1;
         int oMin = ( bType == 'h' || bType == 'p' || bType == 'n' ||
                      bType == 'f' || bType == 'g')?1:0;
         int oMax = -1;
         switch (bType)
         {
            case 'g':
               oMax = 2;
               break;
            case 'f':
               oMax = 3;
               break;
            default:
               oMax = -1;
         }
         cout << "basis function order must be >= " << oMin;
         if ( oMax >= 0 )
         {
            cout << " and <= " << oMax;
         }
         cout << endl;
         cout << "enter new basis function order --> " << flush;
         cin >> oInt;
         if ( oInt >= oMin && oInt <= (oMax>=0)?oMax:oInt )
         {
            bOrder = oInt;
            print_char = true;
         }
         else
         {
            cout << "invalid basis order \"" << oInt << "\"." << endl;
         }
      }
      if (mk == 't')
      {
         cout << "transformation options:\n";
         cout << "r) reset to reference element\n";
         cout << "u) uniform scaling\n";
         if ( elemIs2D(eType) || elemIs3D(eType) )
         {
            cout << "c) compression\n";
            cout << "s) shear\n";
         }
         cout << "enter transformation type --> " << flush;
         char tk;
         cin >> tk;
         if (tk == 'r')
         {
            dType = Deformation::INVALID;
         }
         else if (tk == 'u')
         {
            cout << "enter scaling constant --> " << flush;
            cin >> defData.uniformScale;
            if ( defData.uniformScale > 0.0 )
            {
               dType = Deformation::UNIFORM;
            }
         }
         else if (tk == 'c' && !elemIs1D(eType))
         {
            int dim = elemIs2D(eType)?2:3;
            cout << "enter compression factor --> " << flush;
            cin >> defData.squeezeFactor;
            cout << "enter compression axis (0-" << dim-1 << ") --> " << flush;
            cin >> defData.squeezeAxis;

            if ( defData.squeezeFactor > 0.0 &&
                 (defData.squeezeAxis >= 0 && defData.squeezeAxis < dim))
            {
               dType = Deformation::SQUEEZE;
            }
         }
         else if (tk == 's' && !elemIs1D(eType))
         {
            int dim = elemIs2D(eType)?2:3;
            cout << "enter shear vector (components separated by spaces) --> "
                 << flush;
            defData.shearVec.SetSize(dim);
            for (int i=0; i<dim; i++)
            {
               cin >> defData.shearVec[i];
            }
            cout << "enter shear axis (0-" << dim-1 << ") --> " << flush;
            cin >> defData.shearAxis;

            if ( defData.shearAxis >= 0 && defData.shearAxis < dim )
            {
               dType = Deformation::SHEAR;
            }
         }
      }
   }

   // Cleanup
   for (unsigned int i=0; i<sock.size(); i++)
   {
      delete sock[i];
   }

   // Exit
   return 0;
}

string elemTypeStr(const Element::Type & eType)
{
   switch (eType)
   {
      case Element::POINT:
         return "POINT";
         break;
      case Element::SEGMENT:
         return "SEGMENT";
         break;
      case Element::TRIANGLE:
         return "TRIANGLE";
         break;
      case Element::QUADRILATERAL:
         return "QUADRILATERAL";
         break;
      case Element::TETRAHEDRON:
         return "TETRAHEDRON";
         break;
      case Element::HEXAHEDRON:
         return "HEXAHEDRON";
         break;
      default:
         return "INVALID";
         break;
   };
}

bool
elemIs1D(const Element::Type & eType)
{
   return eType == Element::SEGMENT;
}

bool
elemIs2D(const Element::Type & eType)
{
   return eType == Element::TRIANGLE || eType == Element::QUADRILATERAL;
}

bool
elemIs3D(const Element::Type & eType)
{
   return eType == Element::TETRAHEDRON || eType == Element::HEXAHEDRON;
}

string
basisTypeStr(char bType)
{
   switch (bType)
   {
      case 'h':
         return "Continuous (H1)";
         break;
      case 'p':
         return "Continuous Positive (H1)";
         break;
      case 'n':
         return "Nedelec";
         break;
      case 'r':
         return "Raviart-Thomas";
         break;
      case 'l':
         return "Discontinuous (L2)";
         break;
      case 'f':
         return "Fixed Order Continuous";
         break;
      case 'g':
         return "Gaussian Discontinuous";
         break;
      case 'c':
         return "Crouzeix-Raviart";
         break;
      default:
         return "INVALID";
         break;
   };
}

bool
basisIs1D(char bType)
{
   return bType == 'h' || bType == 'p' || bType == 'l' || bType == 'c' ||
          bType == 'f';
}

bool
basisIs2D(char bType)
{
   return bType == 'h' || bType == 'p' || bType == 'n' || bType == 'r' ||
          bType == 'l' || bType == 'c' || bType == 'f' || bType == 'g';
}

bool
basisIs3D(char bType)
{
   return bType == 'h' || bType == 'p' || bType == 'n' || bType == 'r' ||
          bType == 'f' || bType == 'l';
}

string
mapTypeStr(int mType)
{
   switch (mType)
   {
      case FiniteElement::VALUE:
         return "VALUE";
         break;
      case FiniteElement::H_CURL:
         return "H_CURL";
         break;
      case FiniteElement::H_DIV:
         return "H_DIV";
         break;
      case FiniteElement::INTEGRAL:
         return "INTEGRAL";
         break;
      default:
         return "INVALID";
         break;
   }
}

void
Deformation::Eval(Vector &v, ElementTransformation &T,
                  const IntegrationPoint &ip)
{
   Vector u(dim_);
   T.Transform(ip, u);

   switch (dim_)
   {
      case 1:
         Def1D(u, v);
         break;
      case 2:
         Def2D(u, v);
         break;
      case 3:
         Def3D(u, v);
         break;
   }
}

void
Deformation::Def1D(const Vector & u, Vector & v)
{
   v = u;
   if ( dType_ == UNIFORM )
   {
      v *= data_.uniformScale;
   }
}

void
Deformation::Def2D(const Vector & u, Vector & v)
{
   switch (dType_)
   {
      case UNIFORM:
         v = u;
         v *= data_.uniformScale;
         break;
      case SQUEEZE:
         v = u;
         v[ data_.squeezeAxis     ] /= data_.squeezeFactor;
         v[(data_.squeezeAxis+1)%2] *= data_.squeezeFactor;
         break;
      case SHEAR:
         v = u;
         v.Add(v[data_.shearAxis], data_.shearVec);
         break;
      default:
         v = u;
   }
}

void
Deformation::Def3D(const Vector & u, Vector & v)
{
   switch (dType_)
   {
      case UNIFORM:
         v = u;
         v *= data_.uniformScale;
         break;
      case SQUEEZE:
         v = u;
         v[ data_.squeezeAxis     ] /= data_.squeezeFactor;
         v[(data_.squeezeAxis+1)%2] *= sqrt(data_.squeezeFactor);
         v[(data_.squeezeAxis+2)%2] *= sqrt(data_.squeezeFactor);
         break;
      case SHEAR:
         v = u;
         v.Add(v[data_.shearAxis], data_.shearVec);
         break;
      default:
         v = u;
   }
}

int
update_basis(vector<socketstream*> & sock,  const VisWinLayout & vwl,
             Element::Type e, char bType, int bOrder, int mType,
             Deformation::DefType dType, const DeformationData & defData,
             bool visualization)
{
   bool vec = false;

   Mesh *mesh;
   ElementMeshStream imesh(e);
   if (!imesh)
   {
      {
         cerr << "\nProblem with meshstream object\n" << endl;
      }
      return 2;
   }
   mesh = new Mesh(imesh, 1, 1);
   int dim = mesh->Dimension();

   if ( dType != Deformation::INVALID )
   {
      Deformation defCoef(dim, dType, defData);
      mesh->Transform(defCoef);
   }

   FiniteElementCollection * FEC = NULL;
   switch (bType)
   {
      case 'h':
         FEC = new H1_FECollection(bOrder, dim);
         vec = false;
         break;
      case 'p':
         FEC = new H1Pos_FECollection(bOrder, dim);
         vec = false;
         break;
      case 'n':
         FEC = new ND_FECollection(bOrder, dim);
         vec = true;
         break;
      case 'r':
         FEC = new RT_FECollection(bOrder-1, dim);
         vec = true;
         break;
      case 'l':
         FEC = new L2_FECollection(bOrder, dim, BasisType::GaussLegendre,
                                   mType);
         vec = false;
         break;
      case 'c':
         FEC = new CrouzeixRaviartFECollection();
         break;
      case 'f':
         if ( bOrder == 1 )
         {
            FEC = new LinearFECollection();
         }
         else if ( bOrder == 2 )
         {
            FEC = new QuadraticFECollection();
         }
         else if ( bOrder == 3 )
         {
            FEC = new CubicFECollection();
         }
         break;
      case 'g':
         if ( bOrder == 1 )
         {
            FEC = new GaussLinearDiscont2DFECollection();
         }
         else if ( bOrder == 2 )
         {
            FEC = new GaussQuadraticDiscont2DFECollection();
         }
         break;
   }
   if ( FEC == NULL)
   {
      delete mesh;
      return 1;
   }

   FiniteElementSpace FESpace(mesh, FEC);

   int ndof = FESpace.GetVSize();

   Array<int> vdofs;
   FESpace.GetElementVDofs(0,vdofs);

   char vishost[] = "localhost";
   int  visport   = 19916;

   int offx = vwl.w+10, offy = vwl.h+45; // window offsets

   for (unsigned int i=0; i<sock.size(); i++)
   {
      *sock[i] << "keys q";
      delete sock[i];
   }

   sock.resize(ndof);
   for (int i=0; i<ndof; i++)
   {
      sock[i] = new socketstream; sock[i]->precision(8);
   }

   GridFunction ** x = new GridFunction*[ndof];
   for (int i=0; i<ndof; i++)
   {
      x[i]  = new GridFunction(&FESpace);
      *x[i] = 0.0;
      if ( vdofs[i] < 0 )
      {
         (*x[i])(-1-vdofs[i]) = -1.0;
      }
      else
      {
         (*x[i])(vdofs[i]) = 1.0;
      }
   }

   int ref = 0;
   int exOrder = 0;
   if ( bType == 'n' ) { exOrder++; }
   if ( bType == 'r' ) { exOrder += 2; }
   while ( 1<<ref < bOrder + exOrder || ref == 0 )
   {
      mesh->UniformRefinement();
      FESpace.Update();

      for (int i=0; i<ndof; i++)
      {
         x[i]->Update();
      }
      ref++;
   }

   for (int i=0; i<ndof; i++)
   {
      ostringstream oss;
      oss << "DoF " << i + 1;
      if (visualization)
      {
         VisualizeField(*sock[i], vishost, visport, *x[i], oss.str().c_str(),
                        (i % vwl.nx) * offx, ((i / vwl.nx) % vwl.ny) * offy,
                        vwl.w, vwl.h,
<<<<<<< HEAD
                        NULL, vec);
=======
                        "aaAc", vec);
>>>>>>> dd899e1f
      }
   }

   for (int i=0; i<ndof; i++)
   {
      delete x[i];
   }
   delete [] x;

   delete FEC;
   delete mesh;

   return 0;
}<|MERGE_RESOLUTION|>--- conflicted
+++ resolved
@@ -849,11 +849,7 @@
          VisualizeField(*sock[i], vishost, visport, *x[i], oss.str().c_str(),
                         (i % vwl.nx) * offx, ((i / vwl.nx) % vwl.ny) * offy,
                         vwl.w, vwl.h,
-<<<<<<< HEAD
-                        NULL, vec);
-=======
                         "aaAc", vec);
->>>>>>> dd899e1f
       }
    }
 
